import { Button } from "@/components/ui/button";
import { Badge } from "@/components/ui/badge";
import { 
  User, 
  Settings, 
  LogOut, 
  Zap, 
  FileText, 
  Target, 
  Briefcase,
  Trophy,
  Calendar, 
  TrendingUp, 
  Mail,
  ChevronDown,
  Star,
  LinkIcon,
  LayoutTemplate,
  BarChart3,
  BookOpen,
  Users,
  Lightbulb,
  Rocket,
  Cpu,
  Menu,
  X
} from "lucide-react";
import { Link, useLocation, useNavigate } from "react-router-dom";
import { cn } from "@/lib/utils";
import { useState } from "react";
import { UserGoalsModal } from "@/components/user-goals/UserGoalsModal";
import { MyVoiceModal } from "@/components/user-voice/MyVoiceModal";
import { MyDataModal } from "@/components/user-data/MyDataModal";
import { useUserGoals } from "@/contexts/UserGoalsContext";
import { useUserVoice } from "@/contexts/UserVoiceContext";
import { useAuth } from "@/contexts/AuthContext";
import {
  DropdownMenu,
  DropdownMenuContent,
  DropdownMenuItem,
  DropdownMenuSeparator,
  DropdownMenuSub,
  DropdownMenuSubContent,
  DropdownMenuSubTrigger,
  DropdownMenuTrigger,
} from "@/components/ui/dropdown-menu";

interface HeaderProps {
  currentPage?: string;
}

export const Header = ({ currentPage }: HeaderProps) => {
  const location = useLocation();
  const navigate = useNavigate();
  const { user, profile, signOut } = useAuth();
  const [showDataModal, setShowDataModal] = useState(false);
  const [showGoalsModal, setShowGoalsModal] = useState(false);
  const [showVoiceModal, setShowVoiceModal] = useState(false);
<<<<<<< HEAD
  const [isSigningOut, setIsSigningOut] = useState(false);
=======
  const [isMobileMenuOpen, setIsMobileMenuOpen] = useState(false);
>>>>>>> eac89378
  const { goals, setGoals } = useUserGoals();
  const { voice, setVoice } = useUserVoice();

  const handleSignOut = async (e: React.MouseEvent) => {
    e.preventDefault();
    e.stopPropagation();
    
    if (isSigningOut) {
      return;
    }
    
    setIsSigningOut(true);
    
    try {
      const { error } = await signOut();
      
      // Always redirect regardless of signOut result
      // The AuthContext handles clearing local state
      navigate('/signin', { replace: true });
    } catch (navError) {
      console.error('Navigation error:', navError);
      // Fallback to window.location
      window.location.href = '/signin';
    } finally {
      setIsSigningOut(false);
    }
  };
  
  // Determine current page based on pathname
  const getCurrentPage = (pathname: string): string => {
    if (pathname === "/dashboard") return "dashboard";
    if (pathname === "/work-history" || pathname.startsWith("/show-all-stories") || pathname.startsWith("/show-all-links")) return "work-history";
    if (pathname === "/cover-letters" || pathname === "/cover-letter-template" || pathname === "/cover-letter-create" || pathname === "/saved-sections" || pathname.startsWith("/show-all-saved-sections")) return "cover-letters";
    if (pathname === "/assessment" || pathname.startsWith("/assessment/")) return "assessment";
    return "";
  };

  // Helper functions to check if specific routes are active
  const isWorkHistoryChild = (pathname: string): boolean => {
    return pathname.startsWith("/show-all-stories") || pathname.startsWith("/show-all-links");
  };

  const isCoverLettersChild = (pathname: string): boolean => {
    return pathname.startsWith("/show-all-saved-sections") || pathname.startsWith("/cover-letter-template");
  };

  // Assessment items are now modal triggers, not navigation links
  // const isAssessmentChild = (pathname: string): boolean => {
  //   return pathname.startsWith("/assessment/") && pathname !== "/assessment";
  // };

  const activePage = getCurrentPage(location.pathname);

  return (
    <header className="border-b sticky top-0 z-50" style={{ backgroundColor: '#121212' }}>
      <div className="container flex h-16 items-center justify-between">
        <div className="flex items-center gap-6">
          <div className="flex items-center gap-3">
            <img 
              src="/narrata-logo.svg" 
              alt="Narrata" 
              className="h-12 w-auto"
            />
            <span className="text-white font-sans text-2xl">Narrata</span>
          </div>
          
          {/* Dropdown Navigation */}
          <nav className="hidden md:flex">
            <div className="flex items-center gap-1">
              {/* Dashboard - Simple Link */}
                            <Link
                to="/dashboard"
                className={cn(
                  "inline-flex items-center gap-2 px-4 py-2 text-sm font-medium transition-all rounded-md",
                  activePage === "dashboard" 
                    ? "bg-white text-[#121212] hover:bg-white" 
                    : "text-white opacity-90 hover:opacity-100"
                )}
              >
                <Target className="h-4 w-4" />
                Dashboard
              </Link>

              {/* Work History - Main Link + Dropdown */}
              <div className="relative group">
                <div className={cn(
                  "inline-flex items-center gap-2 px-4 py-2 text-sm font-medium cursor-default transition-all rounded-md",
                  activePage === "work-history" 
                    ? "bg-white text-[#121212] hover:bg-white" 
                    : "text-white opacity-90 hover:opacity-100"
                )}>
                  <Briefcase className="h-4 w-4" />
                  Experience
                  <ChevronDown className="h-3 w-3" />
                </div>
                
                {/* Hover Dropdown */}
                <div className="absolute top-full left-0 pt-2 opacity-0 group-hover:opacity-100 transition-opacity pointer-events-none group-hover:pointer-events-auto">
                  <div className="border-0 shadow-lg p-3 min-w-80" style={{ backgroundColor: 'rgba(18, 18, 18, 0.9)', borderRadius: '0 0 8px 8px' }}>
                    {/* Timeline View Section */}
                    <div className="px-3 py-2 text-xs font-medium text-white uppercase tracking-wide mb-2">
                      TIMELINE VIEW
                    </div>
                    
                    {/* Work History - Normal nav link under Timeline View */}
                    <Link
                      to="/work-history"
                      className={cn(
                        "flex items-center gap-2 px-3 py-2 text-sm opacity-90 hover:opacity-100 transition-opacity hover:bg-white/10 mb-3 text-white",
                        activePage === "work-history"
                          ? "text-white bg-white/10"
                          : "text-white"
                      )}
                    >
                      <Calendar className="h-4 w-4 transition-colors" />
                      Work History
                    </Link>
                    
                    {/* Table View Section */}
                    <div>
                      <div className="px-3 py-2 text-xs font-medium text-white uppercase tracking-wide mb-2">
                        TABLE VIEW
                      </div>
                      <div className="space-y-1">
                        <Link 
                          to="/show-all-stories" 
                          className={cn(
                            "flex items-center justify-between px-3 py-2 text-sm opacity-90 hover:opacity-100 rounded-md transition-opacity hover:bg-[#E32D9A]",
                            isWorkHistoryChild(location.pathname) && location.pathname.startsWith("/show-all-stories")
                              ? "text-white bg-white/10"
                              : "text-white"
                          )}
                        >
                          <span className="flex items-center gap-2">
                            <FileText className="h-4 w-4" />
                            All Stories
                          </span>
                          <Badge variant="secondary" className="ml-auto">47</Badge>
                        </Link>
                        <Link 
                          to="/show-all-links" 
                          className={cn(
                            "flex items-center justify-between px-3 py-2 text-sm opacity-90 hover:opacity-100 rounded-md transition-opacity hover:bg-[#E32D9A]",
                            isWorkHistoryChild(location.pathname) && location.pathname.startsWith("/show-all-links")
                              ? "text-white bg-white/10"
                              : "text-white"
                          )}
                        >
                          <span className="flex items-center gap-2">
                            <LinkIcon className="h-4 w-4" />
                            All Links
                          </span>
                          <Badge variant="secondary" className="ml-auto">12</Badge>
                        </Link>
                      </div>
                    </div>
                  </div>
                </div>
              </div>

              {/* Cover Letters - Main Link + Dropdown */}
              <div className="relative group">
                <div className={cn(
                  "inline-flex items-center gap-2 px-4 py-2 text-sm font-medium cursor-default transition-all rounded-md",
                  activePage === "cover-letters" 
                    ? "bg-white text-[#121212] hover:bg-white" 
                    : "text-white opacity-90 hover:opacity-100"
                )}>
                  <Mail className="h-4 w-4" />
                  Cover Letters
                  <ChevronDown className="h-3 w-3" />
                </div>
                
                {/* Hover Dropdown */}
                <div className="absolute top-full left-0 pt-2 opacity-0 group-hover:opacity-100 transition-opacity pointer-events-none group-hover:pointer-events-auto">
                  <div className="border-0 shadow-lg p-3 min-w-64" style={{ backgroundColor: 'rgba(18, 18, 18, 0.9)', borderRadius: '0 0 8px 8px' }}>
                    <Link 
                      to="/cover-letters" 
                      className={cn(
                        "flex items-center justify-between px-3 py-2 text-sm opacity-90 hover:opacity-100 rounded-md transition-opacity hover:bg-[#E32D9A]",
                        location.pathname === "/cover-letters"
                          ? "text-white bg-white/10"
                          : "text-white"
                      )}
                    >
                      <span className="flex items-center gap-2">
                        <Trophy className="h-4 w-4" />
                        All Cover Letters
                      </span>
                    </Link>
                    <Link 
                      to="/saved-sections" 
                      className={cn(
                        "flex items-center justify-between px-3 py-2 text-sm opacity-90 hover:opacity-100 rounded-md transition-opacity hover:bg-[#E32D9A]",
                        location.pathname === "/saved-sections"
                          ? "text-white bg-white/10"
                          : "text-white"
                      )}
                    >
                      <span className="flex items-center gap-2">
                        <BookOpen className="h-4 w-4" />
                        Saved Sections
                      </span>
                      <Badge variant="secondary" className="ml-auto">23</Badge>
                    </Link>
                    <Link 
                      to="/cover-letter-template" 
                      className={cn(
                        "flex items-center justify-between px-3 py-2 text-sm opacity-90 hover:opacity-100 rounded-md transition-opacity hover:bg-[#E32D9A]",
                        location.pathname === "/cover-letter-template"
                          ? "text-white bg-white/10"
                          : "text-white"
                      )}
                    >
                      <span className="flex items-center gap-2">
                        <LayoutTemplate className="h-4 w-4" />
                        Edit Template
                      </span>
                    </Link>
                  </div>
                </div>
              </div>

              {/* Assessment - Main Link + Dropdown */}
              <div className="relative group">
                <button className={cn(
                  "inline-flex items-center gap-2 px-4 py-2 text-sm font-medium transition-all cursor-default rounded-md",
                  activePage === "assessment" 
                    ? "bg-white text-[#121212] hover:bg-white" 
                    : "text-white opacity-90 hover:opacity-100"
                )}>
                  <TrendingUp className="h-4 w-4" />
                  Assessment
                  <ChevronDown className="h-3 w-3" />
                </button>
                
                {/* Hover Dropdown */}
                <div className="absolute top-full left-0 pt-2 opacity-0 group-hover:opacity-100 transition-opacity pointer-events-none group-hover:pointer-events-auto">
                  <div className="border-0 shadow-lg p-3 min-w-80" style={{ backgroundColor: 'rgba(18, 18, 18, 0.9)', borderRadius: '0 0 8px 8px' }}>
                    {/* Overall Level - Spans full width */}
                               <button
             onClick={() => window.location.href = "/assessment/overall-level"}
             className="flex items-center justify-center gap-2 px-3 py-2 text-sm opacity-90 hover:opacity-100 rounded-md transition-colors hover:bg-[#E32D9A] mb-3 border border-white text-white group w-full"
           >
             <BarChart3 className="h-4 w-4 transition-colors" />
             Overall Level
           </button>
                    
                    {/* Two-column layout */}
                    <div className="grid grid-cols-2 gap-4">
                      {/* Left Column - Competencies */}
                      <div>
                        <div className="px-3 py-2 text-xs font-medium text-white uppercase tracking-wide mb-2">
                          Competencies
                        </div>
                                                 <div className="space-y-1">
                           <button 
                             onClick={() => window.location.href = "/assessment/competencies/execution"}
                             className="block px-3 py-2 text-sm opacity-90 hover:opacity-100 rounded-md transition-colors hover:bg-[#E32D9A] text-white w-full text-left"
                           >
                             Execution
                           </button>
                           <button 
                             onClick={() => window.location.href = "/assessment/competencies/customer-insight"}
                             className="block px-3 py-2 text-sm opacity-90 hover:opacity-100 rounded-md transition-colors hover:bg-[#E32D9A] text-white w-full text-left"
                           >
                             Customer Insight
                           </button>
                           <button 
                             onClick={() => window.location.href = "/assessment/competencies/strategy"}
                             className="block px-3 py-2 text-sm opacity-90 hover:opacity-100 rounded-md transition-colors hover:bg-[#E32D9A] text-white w-full text-left"
                           >
                             Strategy
                           </button>
                           <button 
                             onClick={() => window.location.href = "/assessment/competencies/influence"}
                             className="block px-3 py-2 text-sm opacity-90 hover:opacity-100 rounded-md transition-colors hover:bg-[#E32D9A] text-white w-full text-left"
                           >
                             Influence
                           </button>
                         </div>
                      </div>
                      
                      {/* Right Column - Specializations */}
                      <div>
                        <div className="px-3 py-2 text-xs font-medium text-white uppercase tracking-wide mb-2">
                          Specialization
                        </div>
                                                 <div className="space-y-1">
                           <button 
                             onClick={() => window.location.href = "/assessment/specializations/growth"}
                             className="block px-3 py-2 text-sm opacity-90 hover:opacity-100 rounded-md transition-colors hover:bg-[#E32D9A] text-white w-full text-left"
                           >
                             Growth
                           </button>
                           <button 
                             onClick={() => window.location.href = "/assessment/specializations/technical"}
                             className="block px-3 py-2 text-sm opacity-90 hover:opacity-100 rounded-md transition-colors hover:bg-[#E32D9A] text-white w-full text-left"
                           >
                             Technical
                           </button>
                           <button 
                             onClick={() => window.location.href = "/assessment/specializations/founding"}
                             className="block px-3 py-2 text-sm opacity-90 hover:opacity-100 rounded-md transition-colors hover:bg-[#E32D9A] text-white w-full text-left"
                           >
                             Founding
                           </button>
                           <button 
                             onClick={() => window.location.href = "/assessment/specializations/platform"}
                             className="block px-3 py-2 text-sm opacity-90 hover:opacity-100 rounded-md transition-colors hover:bg-[#E32D9A] text-white w-full text-left"
                           >
                             Platform
                           </button>
                         </div>
                      </div>
                    </div>
                  </div>
                </div>
              </div>
            </div>
          </nav>
        </div>

        <div className="flex items-center gap-4">
          {/* Mobile Menu Button */}
          <button
            className="md:hidden text-white opacity-90 hover:opacity-100 transition-opacity p-2 rounded-md hover:bg-white/10"
            onClick={() => setIsMobileMenuOpen(!isMobileMenuOpen)}
          >
            {isMobileMenuOpen ? <X className="h-5 w-5" /> : <Menu className="h-5 w-5" />}
          </button>
          <DropdownMenu>
            <DropdownMenuTrigger asChild>
              <Button variant="ghost" size="icon" className="text-white opacity-90 hover:opacity-100 transition-opacity">
                <User className="h-4 w-4" />
              </Button>
            </DropdownMenuTrigger>

          {/* Mobile Menu Button - Primary position (rightmost) */}
          <button
            className="md:hidden text-white opacity-90 hover:opacity-100 transition-opacity p-2 rounded-md hover:bg-white/10"
            onClick={() => setIsMobileMenuOpen(!isMobileMenuOpen)}
          >
            {isMobileMenuOpen ? <X className="h-5 w-5" /> : <Menu className="h-5 w-5" />}
          </button>
            <DropdownMenuContent align="end" className="w-56 p-3 rounded-t-none border-0" style={{ backgroundColor: 'rgba(18, 18, 18, 0.9)' }}>
              <DropdownMenuItem onClick={() => setShowDataModal(true)} className="text-white opacity-90 hover:opacity-100 transition-opacity px-3 py-2 rounded-md hover:bg-[#E32D9A] focus:bg-[#E32D9A] flex justify-end">
                <span>My Data</span>
              </DropdownMenuItem>
              <DropdownMenuItem onClick={() => setShowGoalsModal(true)} className="text-white opacity-90 hover:opacity-100 transition-opacity px-3 py-2 rounded-md hover:bg-[#E32D9A] focus:bg-[#E32D9A] flex justify-end">
                <span>My Goals</span>
              </DropdownMenuItem>
              <DropdownMenuItem onClick={() => setShowVoiceModal(true)} className="text-white opacity-90 hover:opacity-100 transition-opacity px-3 py-2 rounded-md hover:bg-[#E32D9A] focus:bg-[#E32D9A] flex justify-end">
                <span>My Voice</span>
              </DropdownMenuItem>
              <DropdownMenuSeparator />
              <DropdownMenuItem 
                onClick={handleSignOut}
                disabled={isSigningOut}
                className="text-white opacity-90 hover:opacity-100 transition-opacity px-3 py-2 rounded-md hover:bg-[#E32D9A] focus:bg-[#E32D9A] flex justify-end disabled:opacity-50 disabled:cursor-not-allowed"
              >
                <span>{isSigningOut ? 'Signing out...' : 'Log out'}</span>
              </DropdownMenuItem>
            </DropdownMenuContent>
          </DropdownMenu>
        </div>
      </div>

      {/* Mobile Navigation Menu */}
      {isMobileMenuOpen && (
        <div className="md:hidden border-t" style={{ backgroundColor: '#121212' }}>
          <div className="container py-4 space-y-4">
            {/* Dashboard */}
            <Link
              to="/dashboard"
              className={cn(
                "flex items-center gap-3 px-4 py-3 text-sm font-medium transition-all rounded-md",
                activePage === "dashboard" 
                  ? "bg-white text-[#121212]" 
                  : "text-white opacity-90 hover:opacity-100"
              )}
              onClick={() => setIsMobileMenuOpen(false)}
            >
              <Target className="h-4 w-4" />
              Dashboard
            </Link>

            {/* Work History */}
            <div className="space-y-2">
              <div className="flex items-center gap-3 px-4 py-2 text-sm font-medium text-white opacity-90">
                <Briefcase className="h-4 w-4" />
                Work History
              </div>
              <div className="ml-7 space-y-1">
                <Link
                  to="/work-history"
                  className={cn(
                    "flex items-center gap-3 px-4 py-2 text-sm transition-all rounded-md",
                    activePage === "work-history"
                      ? "text-white bg-white/10"
                      : "text-white opacity-75 hover:opacity-100"
                  )}
                  onClick={() => setIsMobileMenuOpen(false)}
                >
                  <Calendar className="h-4 w-4" />
                  Timeline View
                </Link>
                <Link
                  to="/show-all-stories"
                  className={cn(
                    "flex items-center justify-between px-4 py-2 text-sm transition-all rounded-md",
                    isWorkHistoryChild(location.pathname) && location.pathname.startsWith("/show-all-stories")
                      ? "text-white bg-white/10"
                      : "text-white opacity-75 hover:opacity-100"
                  )}
                  onClick={() => setIsMobileMenuOpen(false)}
                >
                  <span className="flex items-center gap-3">
                    <FileText className="h-4 w-4" />
                    All Stories
                  </span>
                  <Badge variant="secondary">47</Badge>
                </Link>
                <Link
                  to="/show-all-links"
                  className={cn(
                    "flex items-center justify-between px-4 py-2 text-sm transition-all rounded-md",
                    isWorkHistoryChild(location.pathname) && location.pathname.startsWith("/show-all-links")
                      ? "text-white bg-white/10"
                      : "text-white opacity-75 hover:opacity-100"
                  )}
                  onClick={() => setIsMobileMenuOpen(false)}
                >
                  <span className="flex items-center gap-3">
                    <LinkIcon className="h-4 w-4" />
                    All Links
                  </span>
                  <Badge variant="secondary">12</Badge>
                </Link>
              </div>
            </div>

            {/* Cover Letters */}
            <div className="space-y-2">
              <div className="flex items-center gap-3 px-4 py-2 text-sm font-medium text-white opacity-90">
                <Mail className="h-4 w-4" />
                Cover Letters
              </div>
              <div className="ml-7 space-y-1">
                <Link
                  to="/cover-letters"
                  className={cn(
                    "flex items-center gap-3 px-4 py-2 text-sm transition-all rounded-md",
                    location.pathname === "/cover-letters"
                      ? "text-white bg-white/10"
                      : "text-white opacity-75 hover:opacity-100"
                  )}
                  onClick={() => setIsMobileMenuOpen(false)}
                >
                  <Trophy className="h-4 w-4" />
                  All Cover Letters
                </Link>
                <Link
                  to="/saved-sections"
                  className={cn(
                    "flex items-center justify-between px-4 py-2 text-sm transition-all rounded-md",
                    location.pathname === "/saved-sections"
                      ? "text-white bg-white/10"
                      : "text-white opacity-75 hover:opacity-100"
                  )}
                  onClick={() => setIsMobileMenuOpen(false)}
                >
                  <span className="flex items-center gap-3">
                    <BookOpen className="h-4 w-4" />
                    Saved Sections
                  </span>
                  <Badge variant="secondary">23</Badge>
                </Link>
                <Link
                  to="/cover-letter-template"
                  className={cn(
                    "flex items-center gap-3 px-4 py-2 text-sm transition-all rounded-md",
                    location.pathname === "/cover-letter-template"
                      ? "text-white bg-white/10"
                      : "text-white opacity-75 hover:opacity-100"
                  )}
                  onClick={() => setIsMobileMenuOpen(false)}
                >
                  <LayoutTemplate className="h-4 w-4" />
                  Edit Template
                </Link>
              </div>
            </div>

            {/* Assessment */}
            <div className="space-y-2">
              <div className="flex items-center gap-3 px-4 py-2 text-sm font-medium text-white opacity-90">
                <TrendingUp className="h-4 w-4" />
                Assessment
              </div>
              <div className="ml-7 space-y-1">
                <button
                  onClick={() => {
                    window.location.href = "/assessment/overall-level";
                    setIsMobileMenuOpen(false);
                  }}
                  className="flex items-center gap-3 px-4 py-2 text-sm text-white opacity-75 hover:opacity-100 transition-opacity w-full text-left"
                >
                  <BarChart3 className="h-4 w-4" />
                  Overall Level
                </button>
                
                <div className="space-y-1">
                  <div className="px-4 py-1 text-xs font-medium text-white opacity-60 uppercase tracking-wide">
                    Competencies
                  </div>
                  <button
                    onClick={() => {
                      window.location.href = "/assessment/competencies/execution";
                      setIsMobileMenuOpen(false);
                    }}
                    className="block px-4 py-2 text-sm text-white opacity-75 hover:opacity-100 transition-opacity w-full text-left"
                  >
                    Execution
                  </button>
                  <button
                    onClick={() => {
                      window.location.href = "/assessment/competencies/customer-insight";
                      setIsMobileMenuOpen(false);
                    }}
                    className="block px-4 py-2 text-sm text-white opacity-75 hover:opacity-100 transition-opacity w-full text-left"
                  >
                    Customer Insight
                  </button>
                  <button
                    onClick={() => {
                      window.location.href = "/assessment/competencies/strategy";
                      setIsMobileMenuOpen(false);
                    }}
                    className="block px-4 py-2 text-sm text-white opacity-75 hover:opacity-100 transition-opacity w-full text-left"
                  >
                    Strategy
                  </button>
                  <button
                    onClick={() => {
                      window.location.href = "/assessment/competencies/influence";
                      setIsMobileMenuOpen(false);
                    }}
                    className="block px-4 py-2 text-sm text-white opacity-75 hover:opacity-100 transition-opacity w-full text-left"
                  >
                    Influence
                  </button>
                </div>

                <div className="space-y-1">
                  <div className="px-4 py-1 text-xs font-medium text-white opacity-60 uppercase tracking-wide">
                    Specialization
                  </div>
                  <button
                    onClick={() => {
                      window.location.href = "/assessment/specializations/growth";
                      setIsMobileMenuOpen(false);
                    }}
                    className="block px-4 py-2 text-sm text-white opacity-75 hover:opacity-100 transition-opacity w-full text-left"
                  >
                    Growth
                  </button>
                  <button
                    onClick={() => {
                      window.location.href = "/assessment/specializations/technical";
                      setIsMobileMenuOpen(false);
                    }}
                    className="block px-4 py-2 text-sm text-white opacity-75 hover:opacity-100 transition-opacity w-full text-left"
                  >
                    Technical
                  </button>
                  <button
                    onClick={() => {
                      window.location.href = "/assessment/specializations/founding";
                      setIsMobileMenuOpen(false);
                    }}
                    className="block px-4 py-2 text-sm text-white opacity-75 hover:opacity-100 transition-opacity w-full text-left"
                  >
                    Founding
                  </button>
                  <button
                    onClick={() => {
                      window.location.href = "/assessment/specializations/platform";
                      setIsMobileMenuOpen(false);
                    }}
                    className="block px-4 py-2 text-sm text-white opacity-75 hover:opacity-100 transition-opacity w-full text-left"
                  >
                    Platform
                  </button>
                </div>
              </div>
            </div>
          </div>
        </div>
      )}
      
      <MyDataModal
        isOpen={showDataModal}
        onClose={() => setShowDataModal(false)}
      />
      
      <UserGoalsModal
        isOpen={showGoalsModal}
        onClose={() => setShowGoalsModal(false)}
        onSave={setGoals}
        initialGoals={goals || undefined}
      />
      
      <MyVoiceModal
        isOpen={showVoiceModal}
        onClose={() => setShowVoiceModal(false)}
        onSave={setVoice}
        initialVoice={voice || undefined}
      />
    </header>
  );
};<|MERGE_RESOLUTION|>--- conflicted
+++ resolved
@@ -56,11 +56,8 @@
   const [showDataModal, setShowDataModal] = useState(false);
   const [showGoalsModal, setShowGoalsModal] = useState(false);
   const [showVoiceModal, setShowVoiceModal] = useState(false);
-<<<<<<< HEAD
   const [isSigningOut, setIsSigningOut] = useState(false);
-=======
   const [isMobileMenuOpen, setIsMobileMenuOpen] = useState(false);
->>>>>>> eac89378
   const { goals, setGoals } = useUserGoals();
   const { voice, setVoice } = useUserVoice();
 
