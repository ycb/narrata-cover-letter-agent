import { Button } from "@/components/ui/button";
import { Badge } from "@/components/ui/badge";
import { 
  User, 
  Settings, 
  LogOut, 
  Zap, 
  FileText, 
  Target, 
  Briefcase,
  Trophy,
  Calendar, 
  TrendingUp, 
  Mail,
  ChevronDown,
  Star,
  LinkIcon,
  LayoutTemplate,
  BarChart3,
  BookOpen,
  Users,
  Lightbulb,
  Rocket,
  Cpu,
  Menu,
  X
} from "lucide-react";
import { Link, useLocation, useNavigate } from "react-router-dom";
import { cn } from "@/lib/utils";
import { useState } from "react";
import { UserGoalsModal } from "@/components/user-goals/UserGoalsModal";
import { MyVoiceModal } from "@/components/user-voice/MyVoiceModal";
import { MyDataModal } from "@/components/user-data/MyDataModal";
import { useUserGoals } from "@/contexts/UserGoalsContext";
import { useUserVoice } from "@/contexts/UserVoiceContext";
import { useAuth } from "@/contexts/AuthContext";
import {
  DropdownMenu,
  DropdownMenuContent,
  DropdownMenuItem,
  DropdownMenuSeparator,
  DropdownMenuSub,
  DropdownMenuSubContent,
  DropdownMenuSubTrigger,
  DropdownMenuTrigger,
} from "@/components/ui/dropdown-menu";

interface HeaderProps {
  currentPage?: string;
}

export const Header = ({ currentPage }: HeaderProps) => {
  const location = useLocation();
  const navigate = useNavigate();
  const { user, profile, signOut } = useAuth();
  const [showDataModal, setShowDataModal] = useState(false);
  const [showGoalsModal, setShowGoalsModal] = useState(false);
  const [showVoiceModal, setShowVoiceModal] = useState(false);
  const [isSigningOut, setIsSigningOut] = useState(false);
<<<<<<< HEAD
=======
  const [isMobileMenuOpen, setIsMobileMenuOpen] = useState(false);
>>>>>>> a96a69d2
  const { goals, setGoals } = useUserGoals();
  const { voice, setVoice } = useUserVoice();

  const handleSignOut = async (e: React.MouseEvent) => {
    e.preventDefault();
    e.stopPropagation();
    
    if (isSigningOut) {
      return;
    }
    
    setIsSigningOut(true);
    
    try {
      const { error } = await signOut();
      
      // Always redirect regardless of signOut result
      // The AuthContext handles clearing local state
      navigate('/signin', { replace: true });
    } catch (navError) {
      console.error('Navigation error:', navError);
      // Fallback to window.location
      window.location.href = '/signin';
    } finally {
      setIsSigningOut(false);
    }
  };
  
  // Determine current page based on pathname
  const getCurrentPage = (pathname: string): string => {
    if (pathname === "/dashboard") return "dashboard";
    if (pathname === "/work-history" || pathname.startsWith("/show-all-stories") || pathname.startsWith("/show-all-links")) return "work-history";
    if (pathname === "/cover-letters" || pathname === "/cover-letter-template" || pathname === "/cover-letter-create" || pathname === "/saved-sections" || pathname.startsWith("/show-all-saved-sections")) return "cover-letters";
    if (pathname === "/assessment" || pathname.startsWith("/assessment/")) return "assessment";
    return "";
  };

  // Helper functions to check if specific routes are active
  const isWorkHistoryChild = (pathname: string): boolean => {
    return pathname.startsWith("/show-all-stories") || pathname.startsWith("/show-all-links");
  };

  const isCoverLettersChild = (pathname: string): boolean => {
    return pathname.startsWith("/show-all-saved-sections") || pathname.startsWith("/cover-letter-template");
  };

  // Assessment items are now modal triggers, not navigation links
  // const isAssessmentChild = (pathname: string): boolean => {
  //   return pathname.startsWith("/assessment/") && pathname !== "/assessment";
  // };

  const activePage = getCurrentPage(location.pathname);

  return (
    <header className="border-b sticky top-0 z-50" style={{ backgroundColor: '#121212' }}>
      <div className="container flex h-16 items-center justify-between">
        <div className="flex items-center gap-6">
          <div className="flex items-center gap-3">
            <img 
              src="/narrata-logo.svg" 
              alt="Narrata" 
              className="h-12 w-auto"
            />
            <span className="text-white font-sans text-2xl">Narrata</span>
          </div>
          
          {/* Dropdown Navigation */}
          <nav className="hidden md:flex">
            <div className="flex items-center gap-1">
              {/* Dashboard - Simple Link */}
                            <Link
                to="/dashboard"
                className={cn(
                  "inline-flex items-center gap-2 px-4 py-2 text-sm font-medium transition-all rounded-md",
                  activePage === "dashboard" 
                    ? "bg-white text-[#121212] hover:bg-white" 
                    : "text-white opacity-90 hover:opacity-100"
                )}
              >
                <Target className="h-4 w-4" />
                Dashboard
              </Link>

              {/* Work History - Main Link + Dropdown */}
              <div className="relative group">
                <div className={cn(
                  "inline-flex items-center gap-2 px-4 py-2 text-sm font-medium cursor-default transition-all rounded-md",
                  activePage === "work-history" 
                    ? "bg-white text-[#121212] hover:bg-white" 
                    : "text-white opacity-90 hover:opacity-100"
                )}>
                  <Briefcase className="h-4 w-4" />
                  Experience
                  <ChevronDown className="h-3 w-3" />
                </div>
                
                {/* Hover Dropdown */}
                <div className="absolute top-full left-0 pt-2 opacity-0 group-hover:opacity-100 transition-opacity pointer-events-none group-hover:pointer-events-auto">
                  <div className="border-0 shadow-lg p-3 min-w-80" style={{ backgroundColor: 'rgba(18, 18, 18, 0.9)', borderRadius: '0 0 8px 8px' }}>
                    {/* Timeline View Section */}
                    <div className="px-3 py-2 text-xs font-medium text-white uppercase tracking-wide mb-2">
                      TIMELINE VIEW
                    </div>
                    
                    {/* Work History - Normal nav link under Timeline View */}
                    <Link
                      to="/work-history"
                      className={cn(
                        "flex items-center gap-2 px-3 py-2 text-sm opacity-90 hover:opacity-100 transition-opacity hover:bg-white/10 mb-3 text-white",
                        activePage === "work-history"
                          ? "text-white bg-white/10"
                          : "text-white"
                      )}
                    >
                      <Calendar className="h-4 w-4 transition-colors" />
                      Work History
                    </Link>
                    
                    {/* Table View Section */}
                    <div>
                      <div className="px-3 py-2 text-xs font-medium text-white uppercase tracking-wide mb-2">
                        TABLE VIEW
                      </div>
                      <div className="space-y-1">
                        <Link 
                          to="/show-all-stories" 
                          className={cn(
                            "flex items-center justify-between px-3 py-2 text-sm opacity-90 hover:opacity-100 rounded-md transition-opacity hover:bg-[#E32D9A]",
                            isWorkHistoryChild(location.pathname) && location.pathname.startsWith("/show-all-stories")
                              ? "text-white bg-white/10"
                              : "text-white"
                          )}
                        >
                          <span className="flex items-center gap-2">
                            <FileText className="h-4 w-4" />
                            All Stories
                          </span>
                          <Badge variant="secondary" className="ml-auto">47</Badge>
                        </Link>
                        <Link 
                          to="/show-all-links" 
                          className={cn(
                            "flex items-center justify-between px-3 py-2 text-sm opacity-90 hover:opacity-100 rounded-md transition-opacity hover:bg-[#E32D9A]",
                            isWorkHistoryChild(location.pathname) && location.pathname.startsWith("/show-all-links")
                              ? "text-white bg-white/10"
                              : "text-white"
                          )}
                        >
                          <span className="flex items-center gap-2">
                            <LinkIcon className="h-4 w-4" />
                            All Links
                          </span>
                          <Badge variant="secondary" className="ml-auto">12</Badge>
                        </Link>
                      </div>
                    </div>
                  </div>
                </div>
              </div>

              {/* Cover Letters - Main Link + Dropdown */}
              <div className="relative group">
                <div className={cn(
                  "inline-flex items-center gap-2 px-4 py-2 text-sm font-medium cursor-default transition-all rounded-md",
                  activePage === "cover-letters" 
                    ? "bg-white text-[#121212] hover:bg-white" 
                    : "text-white opacity-90 hover:opacity-100"
                )}>
                  <Mail className="h-4 w-4" />
                  Cover Letters
                  <ChevronDown className="h-3 w-3" />
                </div>
                
                {/* Hover Dropdown */}
                <div className="absolute top-full left-0 pt-2 opacity-0 group-hover:opacity-100 transition-opacity pointer-events-none group-hover:pointer-events-auto">
                  <div className="border-0 shadow-lg p-3 min-w-64" style={{ backgroundColor: 'rgba(18, 18, 18, 0.9)', borderRadius: '0 0 8px 8px' }}>
                    <Link 
                      to="/cover-letters" 
                      className={cn(
                        "flex items-center justify-between px-3 py-2 text-sm opacity-90 hover:opacity-100 rounded-md transition-opacity hover:bg-[#E32D9A]",
                        location.pathname === "/cover-letters"
                          ? "text-white bg-white/10"
                          : "text-white"
                      )}
                    >
                      <span className="flex items-center gap-2">
                        <Trophy className="h-4 w-4" />
                        All Cover Letters
                      </span>
                    </Link>
                    <Link 
                      to="/saved-sections" 
                      className={cn(
                        "flex items-center justify-between px-3 py-2 text-sm opacity-90 hover:opacity-100 rounded-md transition-opacity hover:bg-[#E32D9A]",
                        location.pathname === "/saved-sections"
                          ? "text-white bg-white/10"
                          : "text-white"
                      )}
                    >
                      <span className="flex items-center gap-2">
                        <BookOpen className="h-4 w-4" />
                        Saved Sections
                      </span>
                      <Badge variant="secondary" className="ml-auto">23</Badge>
                    </Link>
                    <Link 
                      to="/cover-letter-template" 
                      className={cn(
                        "flex items-center justify-between px-3 py-2 text-sm opacity-90 hover:opacity-100 rounded-md transition-opacity hover:bg-[#E32D9A]",
                        location.pathname === "/cover-letter-template"
                          ? "text-white bg-white/10"
                          : "text-white"
                      )}
                    >
                      <span className="flex items-center gap-2">
                        <LayoutTemplate className="h-4 w-4" />
                        Edit Template
                      </span>
                    </Link>
                  </div>
                </div>
              </div>

              {/* Assessment - Main Link + Dropdown */}
              <div className="relative group">
                <button className={cn(
                  "inline-flex items-center gap-2 px-4 py-2 text-sm font-medium transition-all cursor-default rounded-md",
                  activePage === "assessment" 
                    ? "bg-white text-[#121212] hover:bg-white" 
                    : "text-white opacity-90 hover:opacity-100"
                )}>
                  <TrendingUp className="h-4 w-4" />
                  Assessment
                  <ChevronDown className="h-3 w-3" />
                </button>
                
                {/* Hover Dropdown */}
                <div className="absolute top-full left-0 pt-2 opacity-0 group-hover:opacity-100 transition-opacity pointer-events-none group-hover:pointer-events-auto">
                  <div className="border-0 shadow-lg p-3 min-w-80" style={{ backgroundColor: 'rgba(18, 18, 18, 0.9)', borderRadius: '0 0 8px 8px' }}>
                    {/* Overall Level - Spans full width */}
                               <button
             onClick={() => window.location.href = "/assessment/overall-level"}
             className="flex items-center justify-center gap-2 px-3 py-2 text-sm opacity-90 hover:opacity-100 rounded-md transition-colors hover:bg-[#E32D9A] mb-3 border border-white text-white group w-full"
           >
             <BarChart3 className="h-4 w-4 transition-colors" />
             Overall Level
           </button>
                    
                    {/* Two-column layout */}
                    <div className="grid grid-cols-2 gap-4">
                      {/* Left Column - Competencies */}
                      <div>
                        <div className="px-3 py-2 text-xs font-medium text-white uppercase tracking-wide mb-2">
                          Competencies
                        </div>
                                                 <div className="space-y-1">
                           <button 
                             onClick={() => window.location.href = "/assessment/competencies/execution"}
                             className="block px-3 py-2 text-sm opacity-90 hover:opacity-100 rounded-md transition-colors hover:bg-[#E32D9A] text-white w-full text-left"
                           >
                             Execution
                           </button>
                           <button 
                             onClick={() => window.location.href = "/assessment/competencies/customer-insight"}
                             className="block px-3 py-2 text-sm opacity-90 hover:opacity-100 rounded-md transition-colors hover:bg-[#E32D9A] text-white w-full text-left"
                           >
                             Customer Insight
                           </button>
                           <button 
                             onClick={() => window.location.href = "/assessment/competencies/strategy"}
                             className="block px-3 py-2 text-sm opacity-90 hover:opacity-100 rounded-md transition-colors hover:bg-[#E32D9A] text-white w-full text-left"
                           >
                             Strategy
                           </button>
                           <button 
                             onClick={() => window.location.href = "/assessment/competencies/influence"}
                             className="block px-3 py-2 text-sm opacity-90 hover:opacity-100 rounded-md transition-colors hover:bg-[#E32D9A] text-white w-full text-left"
                           >
                             Influence
                           </button>
                         </div>
                      </div>
                      
                      {/* Right Column - Specializations */}
                      <div>
                        <div className="px-3 py-2 text-xs font-medium text-white uppercase tracking-wide mb-2">
                          Specialization
                        </div>
                                                 <div className="space-y-1">
                           <button 
                             onClick={() => window.location.href = "/assessment/specializations/growth"}
                             className="block px-3 py-2 text-sm opacity-90 hover:opacity-100 rounded-md transition-colors hover:bg-[#E32D9A] text-white w-full text-left"
                           >
                             Growth
                           </button>
                           <button 
                             onClick={() => window.location.href = "/assessment/specializations/technical"}
                             className="block px-3 py-2 text-sm opacity-90 hover:opacity-100 rounded-md transition-colors hover:bg-[#E32D9A] text-white w-full text-left"
                           >
                             Technical
                           </button>
                           <button 
                             onClick={() => window.location.href = "/assessment/specializations/founding"}
                             className="block px-3 py-2 text-sm opacity-90 hover:opacity-100 rounded-md transition-colors hover:bg-[#E32D9A] text-white w-full text-left"
                           >
                             Founding
                           </button>
                           <button 
                             onClick={() => window.location.href = "/assessment/specializations/platform"}
                             className="block px-3 py-2 text-sm opacity-90 hover:opacity-100 rounded-md transition-colors hover:bg-[#E32D9A] text-white w-full text-left"
                           >
                             Platform
                           </button>
                         </div>
                      </div>
                    </div>
                  </div>
                </div>
              </div>
            </div>
          </nav>
        </div>

        <div className="flex items-center gap-4">
          {/* Mobile Menu Button */}
          <button
            className="md:hidden text-white opacity-90 hover:opacity-100 transition-opacity p-2 rounded-md hover:bg-white/10"
            onClick={() => setIsMobileMenuOpen(!isMobileMenuOpen)}
          >
            {isMobileMenuOpen ? <X className="h-5 w-5" /> : <Menu className="h-5 w-5" />}
          </button>
          <DropdownMenu>
            <DropdownMenuTrigger asChild>
              <Button variant="ghost" size="icon" className="text-white opacity-90 hover:opacity-100 transition-opacity">
                <User className="h-4 w-4" />
              </Button>
            </DropdownMenuTrigger>

          {/* Mobile Menu Button - Primary position (rightmost) */}
          <button
            className="md:hidden text-white opacity-90 hover:opacity-100 transition-opacity p-2 rounded-md hover:bg-white/10"
            onClick={() => setIsMobileMenuOpen(!isMobileMenuOpen)}
          >
            {isMobileMenuOpen ? <X className="h-5 w-5" /> : <Menu className="h-5 w-5" />}
          </button>
            <DropdownMenuContent align="end" className="w-56 p-3 rounded-t-none border-0" style={{ backgroundColor: 'rgba(18, 18, 18, 0.9)' }}>
              <DropdownMenuItem onClick={() => setShowDataModal(true)} className="text-white opacity-90 hover:opacity-100 transition-opacity px-3 py-2 rounded-md hover:bg-[#E32D9A] focus:bg-[#E32D9A] flex justify-end">
                <span>My Data</span>
              </DropdownMenuItem>
              <DropdownMenuItem onClick={() => setShowGoalsModal(true)} className="text-white opacity-90 hover:opacity-100 transition-opacity px-3 py-2 rounded-md hover:bg-[#E32D9A] focus:bg-[#E32D9A] flex justify-end">
                <span>My Goals</span>
              </DropdownMenuItem>
              <DropdownMenuItem onClick={() => setShowVoiceModal(true)} className="text-white opacity-90 hover:opacity-100 transition-opacity px-3 py-2 rounded-md hover:bg-[#E32D9A] focus:bg-[#E32D9A] flex justify-end">
                <span>My Voice</span>
              </DropdownMenuItem>
              <DropdownMenuSeparator />
              <DropdownMenuItem 
                onClick={handleSignOut}
                disabled={isSigningOut}
                className="text-white opacity-90 hover:opacity-100 transition-opacity px-3 py-2 rounded-md hover:bg-[#E32D9A] focus:bg-[#E32D9A] flex justify-end disabled:opacity-50 disabled:cursor-not-allowed"
              >
                <span>{isSigningOut ? 'Signing out...' : 'Log out'}</span>
              </DropdownMenuItem>
            </DropdownMenuContent>
          </DropdownMenu>
        </div>
      </div>

      {/* Mobile Navigation Menu */}
      {isMobileMenuOpen && (
        <div className="md:hidden border-t" style={{ backgroundColor: '#121212' }}>
          <div className="container py-4 space-y-4">
            {/* Dashboard */}
            <Link
              to="/dashboard"
              className={cn(
                "flex items-center gap-3 px-4 py-3 text-sm font-medium transition-all rounded-md",
                activePage === "dashboard" 
                  ? "bg-white text-[#121212]" 
                  : "text-white opacity-90 hover:opacity-100"
              )}
              onClick={() => setIsMobileMenuOpen(false)}
            >
              <Target className="h-4 w-4" />
              Dashboard
            </Link>

            {/* Work History */}
            <div className="space-y-2">
              <div className="flex items-center gap-3 px-4 py-2 text-sm font-medium text-white opacity-90">
                <Briefcase className="h-4 w-4" />
                Work History
              </div>
              <div className="ml-7 space-y-1">
                <Link
                  to="/work-history"
                  className={cn(
                    "flex items-center gap-3 px-4 py-2 text-sm transition-all rounded-md",
                    activePage === "work-history"
                      ? "text-white bg-white/10"
                      : "text-white opacity-75 hover:opacity-100"
                  )}
                  onClick={() => setIsMobileMenuOpen(false)}
                >
                  <Calendar className="h-4 w-4" />
                  Timeline View
                </Link>
                <Link
                  to="/show-all-stories"
                  className={cn(
                    "flex items-center justify-between px-4 py-2 text-sm transition-all rounded-md",
                    isWorkHistoryChild(location.pathname) && location.pathname.startsWith("/show-all-stories")
                      ? "text-white bg-white/10"
                      : "text-white opacity-75 hover:opacity-100"
                  )}
                  onClick={() => setIsMobileMenuOpen(false)}
                >
                  <span className="flex items-center gap-3">
                    <FileText className="h-4 w-4" />
                    All Stories
                  </span>
                  <Badge variant="secondary">47</Badge>
                </Link>
                <Link
                  to="/show-all-links"
                  className={cn(
                    "flex items-center justify-between px-4 py-2 text-sm transition-all rounded-md",
                    isWorkHistoryChild(location.pathname) && location.pathname.startsWith("/show-all-links")
                      ? "text-white bg-white/10"
                      : "text-white opacity-75 hover:opacity-100"
                  )}
                  onClick={() => setIsMobileMenuOpen(false)}
                >
                  <span className="flex items-center gap-3">
                    <LinkIcon className="h-4 w-4" />
                    All Links
                  </span>
                  <Badge variant="secondary">12</Badge>
                </Link>
              </div>
            </div>

            {/* Cover Letters */}
            <div className="space-y-2">
              <div className="flex items-center gap-3 px-4 py-2 text-sm font-medium text-white opacity-90">
                <Mail className="h-4 w-4" />
                Cover Letters
              </div>
              <div className="ml-7 space-y-1">
                <Link
                  to="/cover-letters"
                  className={cn(
                    "flex items-center gap-3 px-4 py-2 text-sm transition-all rounded-md",
                    location.pathname === "/cover-letters"
                      ? "text-white bg-white/10"
                      : "text-white opacity-75 hover:opacity-100"
                  )}
                  onClick={() => setIsMobileMenuOpen(false)}
                >
                  <Trophy className="h-4 w-4" />
                  All Cover Letters
                </Link>
                <Link
                  to="/saved-sections"
                  className={cn(
                    "flex items-center justify-between px-4 py-2 text-sm transition-all rounded-md",
                    location.pathname === "/saved-sections"
                      ? "text-white bg-white/10"
                      : "text-white opacity-75 hover:opacity-100"
                  )}
                  onClick={() => setIsMobileMenuOpen(false)}
                >
                  <span className="flex items-center gap-3">
                    <BookOpen className="h-4 w-4" />
                    Saved Sections
                  </span>
                  <Badge variant="secondary">23</Badge>
                </Link>
                <Link
                  to="/cover-letter-template"
                  className={cn(
                    "flex items-center gap-3 px-4 py-2 text-sm transition-all rounded-md",
                    location.pathname === "/cover-letter-template"
                      ? "text-white bg-white/10"
                      : "text-white opacity-75 hover:opacity-100"
                  )}
                  onClick={() => setIsMobileMenuOpen(false)}
                >
                  <LayoutTemplate className="h-4 w-4" />
                  Edit Template
                </Link>
              </div>
            </div>

            {/* Assessment */}
            <div className="space-y-2">
              <div className="flex items-center gap-3 px-4 py-2 text-sm font-medium text-white opacity-90">
                <TrendingUp className="h-4 w-4" />
                Assessment
              </div>
              <div className="ml-7 space-y-1">
                <button
                  onClick={() => {
                    window.location.href = "/assessment/overall-level";
                    setIsMobileMenuOpen(false);
                  }}
                  className="flex items-center gap-3 px-4 py-2 text-sm text-white opacity-75 hover:opacity-100 transition-opacity w-full text-left"
                >
                  <BarChart3 className="h-4 w-4" />
                  Overall Level
                </button>
                
                <div className="space-y-1">
                  <div className="px-4 py-1 text-xs font-medium text-white opacity-60 uppercase tracking-wide">
                    Competencies
                  </div>
                  <button
                    onClick={() => {
                      window.location.href = "/assessment/competencies/execution";
                      setIsMobileMenuOpen(false);
                    }}
                    className="block px-4 py-2 text-sm text-white opacity-75 hover:opacity-100 transition-opacity w-full text-left"
                  >
                    Execution
                  </button>
                  <button
                    onClick={() => {
                      window.location.href = "/assessment/competencies/customer-insight";
                      setIsMobileMenuOpen(false);
                    }}
                    className="block px-4 py-2 text-sm text-white opacity-75 hover:opacity-100 transition-opacity w-full text-left"
                  >
                    Customer Insight
                  </button>
                  <button
                    onClick={() => {
                      window.location.href = "/assessment/competencies/strategy";
                      setIsMobileMenuOpen(false);
                    }}
                    className="block px-4 py-2 text-sm text-white opacity-75 hover:opacity-100 transition-opacity w-full text-left"
                  >
                    Strategy
                  </button>
                  <button
                    onClick={() => {
                      window.location.href = "/assessment/competencies/influence";
                      setIsMobileMenuOpen(false);
                    }}
                    className="block px-4 py-2 text-sm text-white opacity-75 hover:opacity-100 transition-opacity w-full text-left"
                  >
                    Influence
                  </button>
                </div>

                <div className="space-y-1">
                  <div className="px-4 py-1 text-xs font-medium text-white opacity-60 uppercase tracking-wide">
                    Specialization
                  </div>
                  <button
                    onClick={() => {
                      window.location.href = "/assessment/specializations/growth";
                      setIsMobileMenuOpen(false);
                    }}
                    className="block px-4 py-2 text-sm text-white opacity-75 hover:opacity-100 transition-opacity w-full text-left"
                  >
                    Growth
                  </button>
                  <button
                    onClick={() => {
                      window.location.href = "/assessment/specializations/technical";
                      setIsMobileMenuOpen(false);
                    }}
                    className="block px-4 py-2 text-sm text-white opacity-75 hover:opacity-100 transition-opacity w-full text-left"
                  >
                    Technical
                  </button>
                  <button
                    onClick={() => {
                      window.location.href = "/assessment/specializations/founding";
                      setIsMobileMenuOpen(false);
                    }}
                    className="block px-4 py-2 text-sm text-white opacity-75 hover:opacity-100 transition-opacity w-full text-left"
                  >
                    Founding
                  </button>
                  <button
                    onClick={() => {
                      window.location.href = "/assessment/specializations/platform";
                      setIsMobileMenuOpen(false);
                    }}
                    className="block px-4 py-2 text-sm text-white opacity-75 hover:opacity-100 transition-opacity w-full text-left"
                  >
                    Platform
                  </button>
                </div>
              </div>
            </div>
          </div>
        </div>
      )}
      
      <MyDataModal
        isOpen={showDataModal}
        onClose={() => setShowDataModal(false)}
      />
      
      <UserGoalsModal
        isOpen={showGoalsModal}
        onClose={() => setShowGoalsModal(false)}
        onSave={setGoals}
        initialGoals={goals || undefined}
      />
      
      <MyVoiceModal
        isOpen={showVoiceModal}
        onClose={() => setShowVoiceModal(false)}
        onSave={setVoice}
        initialVoice={voice || undefined}
      />
    </header>
  );
};<|MERGE_RESOLUTION|>--- conflicted
+++ resolved
@@ -57,10 +57,7 @@
   const [showGoalsModal, setShowGoalsModal] = useState(false);
   const [showVoiceModal, setShowVoiceModal] = useState(false);
   const [isSigningOut, setIsSigningOut] = useState(false);
-<<<<<<< HEAD
-=======
   const [isMobileMenuOpen, setIsMobileMenuOpen] = useState(false);
->>>>>>> a96a69d2
   const { goals, setGoals } = useUserGoals();
   const { voice, setVoice } = useUserVoice();
 
