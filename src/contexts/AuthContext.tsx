import { createContext, useContext, useEffect, useState, ReactNode, useCallback, useMemo, useRef } from 'react'
import { User, Session } from '@supabase/supabase-js'
import { supabase, getUserProfile, upsertUserProfile, getCurrentUser, safeAuthOperations } from '@/lib/supabase'
import type { Database } from '@/types/supabase'

type Profile = Database['public']['Tables']['profiles']['Row']

interface AuthContextType {
  user: User | null
  session: Session | null
  profile: Profile | null
  loading: boolean
  error: string | null
  signUp: (email: string, password: string, fullName?: string) => Promise<{ error: any; message?: string }>
  signIn: (email: string, password: string, rememberMe?: boolean) => Promise<{ error: any }>
  signInWithMagicLink: (email: string) => Promise<{ error: any }>
  signInWithGoogle: () => Promise<{ error: any }>
  signInWithLinkedIn: () => Promise<{ error: any }>
  signOut: () => Promise<{ error: any }>
  resetPassword: (email: string) => Promise<{ error: any }>
  updateProfile: (updates: Partial<Profile>) => Promise<{ error: any }>
  refreshProfile: () => Promise<void>
  refreshOAuthData: () => Promise<void>
  needsProfileCompletion: () => boolean
  getOAuthData: () => {
    fullName: string | null;
    firstName: string | null;
    lastName: string | null;
    picture: string | null;
  }
}

const AuthContext = createContext<AuthContextType | undefined>(undefined)

// Note: Using existing profile columns only (full_name, avatar_url)
// No additional OAuth metadata storage needed

// Helper function to extract data from OAuth identities
const extractOAuthData = (identities: any[]): {
  fullName: string | null;
  firstName: string | null;
  lastName: string | null;
  picture: string | null;
} => {
  console.log('🔍 OAuth Identities Analysis:');
  console.log('Raw identities:', JSON.stringify(identities, null, 2));
  
  if (!identities || identities.length === 0) {
    console.log('❌ No identities provided');
    return { fullName: null, firstName: null, lastName: null, picture: null };
  }
  
  // Find the most recent identity (LinkedIn preferred, then Google)
  const linkedinIdentity = identities.find(id => id.provider === 'linkedin_oidc');
  const googleIdentity = identities.find(id => id.provider === 'google');
  const identity = linkedinIdentity || googleIdentity || identities[0];
  
  console.log('🎯 Using identity from provider:', identity.provider);
  console.log('📋 Identity data:', JSON.stringify(identity.identity_data, null, 2));
  
  const identityData = identity.identity_data || {};
  
  // Extract name components
  let fullName = null;
  let firstName = null;
  let lastName = null;
  
  // Primary: full_name from identity data
  if (identityData.full_name && identityData.full_name.trim()) {
    fullName = identityData.full_name.trim();
    console.log('✅ Found full_name:', fullName);
  }
  
  // Secondary: name from identity data
  if (!fullName && identityData.name && identityData.name.trim()) {
    fullName = identityData.name.trim();
    console.log('✅ Found name:', fullName);
  }
  
  // Tertiary: given_name + family_name from identity data
  if (!fullName && identityData.given_name && identityData.family_name) {
    fullName = `${identityData.given_name.trim()} ${identityData.family_name.trim()}`.trim();
    console.log('✅ Found given_name + family_name:', fullName);
  }
  
  // Extract individual name components
  if (identityData.given_name && identityData.given_name.trim()) {
    firstName = identityData.given_name.trim();
    console.log('✅ Found given_name:', firstName);
  }
  
  if (identityData.family_name && identityData.family_name.trim()) {
    lastName = identityData.family_name.trim();
    console.log('✅ Found family_name:', lastName);
  }
  
  // Extract picture data
  const picture = identityData.picture || identityData.avatar_url || null;
  
  if (picture) {
    console.log('✅ Found picture:', picture);
  }
  
  console.log('📊 Extracted OAuth data:', {
    fullName,
    firstName,
    lastName,
    picture
  });
  
  return { fullName, firstName, lastName, picture };
};

// Legacy function for backward compatibility
const extractNameFromOAuthMetadata = (metadata: any): string | null => {
  console.log('⚠️ Using legacy extractNameFromOAuthMetadata - consider using extractOAuthData instead');
  return null;
};

export function AuthProvider({ children }: { children: ReactNode }) {
  const [user, setUser] = useState<User | null>(null)
  const [session, setSession] = useState<Session | null>(null)
  const [profile, setProfile] = useState<Profile | null>(null)
  const [loading, setLoading] = useState(true)
  const [error, setError] = useState<string | null>(null)
  const [isSigningOut, setIsSigningOut] = useState(false)

  // Load user profile when user changes - memoized to prevent unnecessary re-renders
  const loadUserProfile = useCallback(async (userId: string) => {
    try {
      console.log('👤 Loading user profile for ID:', userId);
      let profileData = await getUserProfile(userId)
      
<<<<<<< HEAD
      // If profile doesn't exist, create it based on auth method
=======
      // If profile doesn't exist, try to create it (defensive approach)
>>>>>>> 1768d823
      if (!profileData) {
        console.log('🆕 No existing profile found, creating new profile...');
        const user = await getCurrentUser()
        if (user) {
<<<<<<< HEAD
          console.log('👤 Current user data for profile creation:', {
            id: user.id,
            email: user.email,
            identities: user.identities,
            user_metadata: user.user_metadata
          });
          
          let fullName = null;
          let avatarUrl = null;
          
          // Check if user has OAuth identities (LinkedIn, Google)
          if (user.identities && user.identities.length > 0) {
            console.log('🔗 OAuth user detected, extracting OAuth data...');
            const oauthData = extractOAuthData(user.identities);
            fullName = oauthData.fullName;
            avatarUrl = oauthData.picture;
            console.log('📝 OAuth data extracted:', { fullName, avatarUrl });
          } else {
            console.log('📧 Email/password/magic link user detected, using user_metadata...');
            // For email/password/magic link users, check user_metadata
            fullName = user.user_metadata?.full_name || null;
            avatarUrl = user.user_metadata?.avatar_url || user.user_metadata?.picture || null;
            console.log('📝 User metadata extracted:', { fullName, avatarUrl });
            
            // If no name found, this might be a magic link user who needs profile completion
            if (!fullName) {
              console.log('⚠️ No name found - user may need profile completion');
            }
          }
          
          const newProfileData = {
            id: userId,
            email: user.email || '',
            full_name: fullName,
            avatar_url: avatarUrl,
          }
          
          console.log('💾 Creating profile with data:', newProfileData);
          profileData = await upsertUserProfile(newProfileData)
          console.log('✅ Profile created successfully:', profileData);
=======
          try {
            const newProfileData = {
              id: userId,
              email: user.email || '',
              full_name: user.user_metadata?.full_name || user.user_metadata?.name || null,
              avatar_url: user.user_metadata?.avatar_url || user.user_metadata?.picture || null,
            }
            
            profileData = await upsertUserProfile(newProfileData)
          } catch (profileError: any) {
            // If profile creation fails (e.g., RLS policy violation), 
            // wait a moment and try to fetch again (trigger might have created it)
            console.log('Profile creation failed, retrying fetch...', profileError.message)
            await new Promise(resolve => setTimeout(resolve, 1000)) // Wait 1 second
            profileData = await getUserProfile(userId)
          }
>>>>>>> 1768d823
        }
      } else {
        console.log('✅ Existing profile found, using stored data:', profileData);
        // Profile exists, use stored data - no need to re-extract
      }
      
      console.log('🎯 Setting profile in state:', profileData);
      setProfile(profileData)
    } catch (err: any) {
<<<<<<< HEAD
      console.error('❌ Error loading user profile:', err)
      setError(err.message)
=======
      console.error('Error loading user profile:', err)
      // Don't show toast for profile loading errors - they're not critical
      // The user can still use the app without a complete profile
>>>>>>> 1768d823
    }
  }, [])

  useEffect(() => {
    let mounted = true

    // Get initial session
    const getInitialSession = async () => {
      try {
        const { data: { session }, error } = await supabase.auth.getSession()
        
        if (!mounted) return
        
        if (error) {
          console.error('Error getting session:', error)
          setError(error.message)
        } else {
          setSession(session)
          setUser(session?.user ?? null)
        }
      } catch (err) {
        console.error('Error in getInitialSession:', err)
        if (mounted) {
          setError(err instanceof Error ? err.message : 'Unknown error')
        }
      } finally {
        if (mounted) {
          setLoading(false)
        }
      }
    }

    getInitialSession()

    // Listen for auth changes
    const {
      data: { subscription },
    } = supabase.auth.onAuthStateChange(async (event, session) => {
      console.log('🔄 Auth State Change:', event);
      console.log('📧 User email:', session?.user?.email);
      console.log('🔗 Provider:', session?.user?.app_metadata?.provider);
      
      if (!mounted) return
      
      // Don't process auth state changes during logout
      if (isSigningOut) {
        return
      }
      
      // Log detailed user metadata for LinkedIn OAuth
      if (session?.user && event === 'SIGNED_IN') {
        console.log('🔍 LinkedIn OAuth User Data:');
        console.log('User ID:', session.user.id);
        console.log('Email:', session.user.email);
        console.log('App Metadata:', JSON.stringify(session.user.app_metadata, null, 2));
        console.log('User Metadata:', JSON.stringify(session.user.user_metadata, null, 2));
        console.log('Identities:', JSON.stringify(session.user.identities, null, 2));
      }
      
      setSession(session)
      setUser(session?.user ?? null)
      setError(null)
      
      if (session?.user) {
        setProfile(null) // Clear profile first
      } else {
        setProfile(null)
      }
      
      setLoading(false)
    })

    // Timeout protection - force loading to false after 10 seconds
    const timeout = setTimeout(() => {
      if (mounted && loading) {
        setLoading(false)
      }
    }, 10000)

    return () => {
      mounted = false
      clearTimeout(timeout)
      subscription.unsubscribe()
    }
  }, [isSigningOut])

  // Separate effect to load profile when user changes
  useEffect(() => {
    if (user?.id) {
      loadUserProfile(user.id)
    } else {
      setProfile(null)
    }
  }, [user?.id, loadUserProfile])

  const signUp = async (email: string, password: string, fullName?: string) => {
    try {
      setError(null)
      const { data, error } = await supabase.auth.signUp({
        email,
        password,
        options: {
          data: {
            full_name: fullName,
          },
        },
      })
      
      if (error) {
        setError(error.message)
        return { error }
      }

<<<<<<< HEAD
      // Profile will be created automatically by loadUserProfile
      // when the auth state change is detected
=======
      // If user is created and session exists, they're automatically signed in
      if (data.user && data.session) {
        console.log('User signed up and automatically signed in:', data.user.email)
        // The auth state change will be handled by the onAuthStateChange listener
        return { error: null }
      }

      // If no session (email confirmation required), show message
      if (data.user && !data.session) {
        console.log('User created but email confirmation required:', data.user.email)
        return { 
          error: null, 
          message: 'Please check your email and click the confirmation link to complete your signup.' 
        }
      }

>>>>>>> 1768d823
      return { error: null }
    } catch (err: any) {
      setError(err.message)
      return { error: err }
    }
  }

  const signIn = async (email: string, password: string, rememberMe = false) => {
    try {
      setError(null)
      const { error } = await supabase.auth.signInWithPassword({
        email,
        password,
      })
      
      if (error) {
        setError(error.message)
        return { error }
      }

      return { error: null }
    } catch (err: any) {
      setError(err.message)
      return { error: err }
    }
  }

  const signInWithMagicLink = async (email: string) => {
    try {
      setError(null)
      const { error } = await supabase.auth.signInWithOtp({
        email,
        options: {
          emailRedirectTo: `${window.location.origin}/auth/callback`,
        },
      })
      
      if (error) {
        setError(error.message)
        return { error }
      }

      return { error: null }
    } catch (err: any) {
      setError(err.message)
      return { error: err }
    }
  }

  const signOut = async () => {
    try {
      setError(null)
      setIsSigningOut(true)
      
      console.log('Starting sign out process...')
      
      // Clear local state immediately to prevent hanging
      setUser(null)
      setSession(null)
      setProfile(null)
      setLoading(false)
      
      // Clear all Supabase-related localStorage items
      try {
        console.log('Clearing localStorage...')
        Object.keys(localStorage).forEach(key => {
          if (key.startsWith('sb-') || key.includes('supabase') || key.includes('auth')) {
            localStorage.removeItem(key)
          }
        })
        
        // Also clear sessionStorage
        Object.keys(sessionStorage).forEach(key => {
          if (key.startsWith('sb-') || key.includes('supabase') || key.includes('auth')) {
            sessionStorage.removeItem(key)
          }
        })
      } catch (e) {
        console.warn('Error clearing storage:', e)
      }
      
      // Try to call Supabase signOut with timeout (non-blocking)
      try {
        console.log('Attempting Supabase signOut...')
        const signOutPromise = supabase.auth.signOut()
        const timeoutPromise = new Promise((_, reject) => 
          setTimeout(() => reject(new Error('SignOut timeout')), 3000)
        )
        
        await Promise.race([signOutPromise, timeoutPromise])
        console.log('Supabase signOut completed')
      } catch (signOutError) {
        console.warn('Supabase signOut failed or timed out:', signOutError)
        // Continue anyway - local state is already cleared
      }
      
      console.log('Sign out process completed')
      return { error: null }
    } catch (err: any) {
      console.error('SignOut exception:', err)
      setError(err.message)
      return { error: err }
    } finally {
      setIsSigningOut(false)
    }
  }

  const resetPassword = async (email: string) => {
    try {
      setError(null)
      const { error } = await supabase.auth.resetPasswordForEmail(email, {
        redirectTo: `${window.location.origin}/auth/reset-password`,
      })
      
      if (error) {
        setError(error.message)
        return { error }
      }

      return { error: null }
    } catch (err: any) {
      setError(err.message)
      return { error: err }
    }
  }

  const signInWithGoogle = async () => {
    try {
      setError(null)
      const { error } = await supabase.auth.signInWithOAuth({
        provider: 'google',
        options: {
          redirectTo: `${window.location.origin}/dashboard`,
        },
      })
      return { error }
    } catch (err: any) {
      setError(err.message)
      return { error: err }
    }
  }

  const signInWithLinkedIn = async () => {
    try {
      console.log('🔗 Initiating LinkedIn OAuth sign-in...');
      console.log('📍 Redirect URL:', `${window.location.origin}/dashboard`);
      setError(null)
      const { error } = await supabase.auth.signInWithOAuth({
        provider: 'linkedin_oidc',
        options: {
          redirectTo: `${window.location.origin}/dashboard`,
        },
      })
      
      if (error) {
        console.error('❌ LinkedIn OAuth error:', error);
      } else {
        console.log('✅ LinkedIn OAuth initiated successfully');
      }
      
      return { error }
    } catch (err: any) {
      console.error('❌ LinkedIn OAuth exception:', err);
      setError(err.message)
      return { error: err }
    }
  }

  const updateProfile = async (updates: Partial<Profile>) => {
    try {
      if (!user) {
        const error = new Error('User not authenticated')
        setError(error.message)
        return { error }
      }

      setError(null)
      const { error } = await supabase
        .from('profiles')
        .update(updates)
        .eq('id', user.id)

      if (error) {
        setError(error.message)
        return { error }
      }

      // Refresh profile data
      await refreshProfile()
      return { error: null }
    } catch (err: any) {
      setError(err.message)
      return { error: err }
    }
  }

  const refreshProfile = useCallback(async () => {
    if (user) {
      await loadUserProfile(user.id)
    }
  }, [user, loadUserProfile])

  const refreshOAuthData = useCallback(async () => {
    if (!user || !profile) return;
    
    try {
      console.log('🔄 Refreshing OAuth data from current identities...');
      
      // Extract fresh OAuth data from current identities
      const oauthData = extractOAuthData(user.identities || []);
      console.log('📝 Fresh OAuth data:', oauthData);
      
      // Update profile with fresh OAuth data using existing columns
      const updatedProfile = {
        full_name: oauthData.fullName,
        avatar_url: oauthData.picture,
        // Only update existing columns - no additional metadata
      };
      
      console.log('💾 Updating profile with fresh OAuth data:', updatedProfile);
      await updateProfile(updatedProfile);
      console.log('✅ OAuth data refreshed successfully');
    } catch (err: any) {
      console.error('❌ Error refreshing OAuth data:', err);
      setError(err.message);
    }
  }, [user, profile, updateProfile])

  const needsProfileCompletion = useCallback(() => {
    // Check if user needs to complete their profile
    if (!user || !profile) return false;
    
    // If no full_name in profile, user needs to complete profile
    return !profile.full_name || profile.full_name.trim().length === 0;
  }, [user, profile])

  const getOAuthData = useCallback(() => {
    console.log('🔍 getOAuthData called with profile:', profile);
    console.log('🔍 getOAuthData called with user:', user);
    
    // First try to get data from stored profile
    if (profile && profile.full_name) {
      console.log('✅ Using stored profile data');
      const fullName = profile.full_name;
      const firstName = fullName ? fullName.split(' ')[0] : null;
      const lastName = fullName ? fullName.split(' ').slice(1).join(' ') : null;
      
      console.log('📊 Profile data extracted:', {
        fullName,
        firstName,
        lastName,
        picture: profile.avatar_url
      });
      
      return {
        fullName: profile.full_name,
        firstName: firstName,
        lastName: lastName,
        picture: profile.avatar_url
      };
    }
    
    // Fallback: Extract from current user OAuth data if profile is empty
    if (user && user.identities && user.identities.length > 0) {
      console.log('🔄 Profile empty, extracting from current user OAuth data');
      const oauthData = extractOAuthData(user.identities);
      console.log('📊 OAuth data extracted as fallback:', oauthData);
      return oauthData;
    }
    
    // Final fallback: Check user_metadata
    if (user && user.user_metadata) {
      console.log('🔄 Using user_metadata as final fallback');
      const fullName = user.user_metadata.full_name;
      const firstName = fullName ? fullName.split(' ')[0] : null;
      const lastName = fullName ? fullName.split(' ').slice(1).join(' ') : null;
      
      return {
        fullName: fullName,
        firstName: firstName,
        lastName: lastName,
        picture: user.user_metadata.avatar_url || user.user_metadata.picture || null
      };
    }
    
    console.log('❌ No data available from any source');
    return { fullName: null, firstName: null, lastName: null, picture: null };
  }, [profile, user])

  // Memoize the context value to prevent unnecessary re-renders
  const value = useMemo(() => ({
    user,
    session,
    profile,
    loading,
    error,
    signUp,
    signIn,
    signInWithMagicLink,
    signInWithGoogle,
    signInWithLinkedIn,
    signOut,
    resetPassword,
    updateProfile,
    refreshProfile,
    refreshOAuthData,
    needsProfileCompletion,
    getOAuthData,
  }), [
    user,
    session,
    profile,
    loading,
    error,
    signUp,
    signIn,
    signInWithMagicLink,
    signInWithGoogle,
    signInWithLinkedIn,
    signOut,
    resetPassword,
    updateProfile,
    refreshProfile,
    refreshOAuthData,
    needsProfileCompletion,
    getOAuthData,
  ])

  return <AuthContext.Provider value={value}>{children}</AuthContext.Provider>
}

export function useAuth() {
  const context = useContext(AuthContext)
  if (context === undefined) {
    throw new Error('useAuth must be used within an AuthProvider')
  }
  return context
}<|MERGE_RESOLUTION|>--- conflicted
+++ resolved
@@ -131,16 +131,11 @@
       console.log('👤 Loading user profile for ID:', userId);
       let profileData = await getUserProfile(userId)
       
-<<<<<<< HEAD
       // If profile doesn't exist, create it based on auth method
-=======
-      // If profile doesn't exist, try to create it (defensive approach)
->>>>>>> 1768d823
       if (!profileData) {
         console.log('🆕 No existing profile found, creating new profile...');
         const user = await getCurrentUser()
         if (user) {
-<<<<<<< HEAD
           console.log('👤 Current user data for profile creation:', {
             id: user.id,
             email: user.email,
@@ -171,26 +166,17 @@
             }
           }
           
-          const newProfileData = {
-            id: userId,
-            email: user.email || '',
-            full_name: fullName,
-            avatar_url: avatarUrl,
-          }
-          
-          console.log('💾 Creating profile with data:', newProfileData);
-          profileData = await upsertUserProfile(newProfileData)
-          console.log('✅ Profile created successfully:', profileData);
-=======
           try {
             const newProfileData = {
               id: userId,
               email: user.email || '',
-              full_name: user.user_metadata?.full_name || user.user_metadata?.name || null,
-              avatar_url: user.user_metadata?.avatar_url || user.user_metadata?.picture || null,
+              full_name: fullName,
+              avatar_url: avatarUrl,
             }
             
+            console.log('💾 Creating profile with data:', newProfileData);
             profileData = await upsertUserProfile(newProfileData)
+            console.log('✅ Profile created successfully:', profileData);
           } catch (profileError: any) {
             // If profile creation fails (e.g., RLS policy violation), 
             // wait a moment and try to fetch again (trigger might have created it)
@@ -198,7 +184,6 @@
             await new Promise(resolve => setTimeout(resolve, 1000)) // Wait 1 second
             profileData = await getUserProfile(userId)
           }
->>>>>>> 1768d823
         }
       } else {
         console.log('✅ Existing profile found, using stored data:', profileData);
@@ -208,14 +193,9 @@
       console.log('🎯 Setting profile in state:', profileData);
       setProfile(profileData)
     } catch (err: any) {
-<<<<<<< HEAD
-      console.error('❌ Error loading user profile:', err)
-      setError(err.message)
-=======
       console.error('Error loading user profile:', err)
       // Don't show toast for profile loading errors - they're not critical
       // The user can still use the app without a complete profile
->>>>>>> 1768d823
     }
   }, [])
 
@@ -329,10 +309,6 @@
         return { error }
       }
 
-<<<<<<< HEAD
-      // Profile will be created automatically by loadUserProfile
-      // when the auth state change is detected
-=======
       // If user is created and session exists, they're automatically signed in
       if (data.user && data.session) {
         console.log('User signed up and automatically signed in:', data.user.email)
@@ -348,8 +324,6 @@
           message: 'Please check your email and click the confirmation link to complete your signup.' 
         }
       }
-
->>>>>>> 1768d823
       return { error: null }
     } catch (err: any) {
       setError(err.message)
