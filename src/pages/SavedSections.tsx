import { useState } from "react";
import { Button } from "@/components/ui/button";
import { Input } from "@/components/ui/input";
import { Textarea } from "@/components/ui/textarea";
import { Label } from "@/components/ui/label";
import { Plus, FileText, CheckCircle, Edit, X } from "lucide-react";
import { TemplateBlurbHierarchical } from "@/components/template-blurbs/TemplateBlurbHierarchical";
import { type TemplateBlurb } from "@/components/template-blurbs/TemplateBlurbMaster";
import { ContentGenerationModal } from "@/components/hil/ContentGenerationModal";

// Mock template blurbs library
const mockTemplateBlurbs: TemplateBlurb[] = [
  {
    id: "intro-1",
    type: "intro",
    title: "Standard Professional Opening",
    content: "I am writing to express my strong interest in the [Position] role at [Company]. With my background in [Industry/Field], I am excited about the opportunity to contribute to your team's success.",
    tags: ["professional", "standard", "interest", "background"],
    isDefault: true,
    createdAt: "2024-01-01T00:00:00Z",
    updatedAt: "2024-01-01T00:00:00Z",
    // Mock gap detection data - lacks compelling hook and company research
    hasGaps: true,
    gapCount: 1
  },
  {
    id: "intro-2", 
    type: "intro",
    title: "Passionate Connection",
    content: "I was thrilled to discover the [Position] opening at [Company], as it perfectly aligns with my passion for [Industry/Field] and my career goals in [Specific Area].",
    tags: ["passion", "thrilled", "alignment", "career goals"],
    createdAt: "2024-01-01T00:00:00Z",
    updatedAt: "2024-01-01T00:00:00Z",
    // Mock gap detection data - lacks compelling hook and company research
    hasGaps: true,
    gapCount: 1
  },
  {
    id: "intro-3",
    type: "intro",
    title: "Referral Opening",
    content: "I was referred to this [Position] opportunity at [Company] by [Referral Name], who spoke highly of your team and the innovative work you're doing in [Industry/Field].",
    tags: ["referral", "network", "recommendation", "connection"],
    createdAt: "2024-01-01T00:00:00Z",
    updatedAt: "2024-01-01T00:00:00Z"
  },
  {
    id: "closer-1",
    type: "closer",
    title: "Professional Closing",
    content: "I would welcome the opportunity to discuss how my experience in [Relevant Experience] can contribute to [Company]'s continued success. Thank you for your consideration, and I look forward to hearing from you soon.",
    tags: ["professional", "gratitude", "call-to-action", "follow-up"],
    isDefault: true,
    createdAt: "2024-01-01T00:00:00Z",
    updatedAt: "2024-01-01T00:00:00Z"
  },
  {
    id: "closer-2",
    type: "closer",
    title: "Enthusiastic Closing",
    content: "I am excited about the possibility of joining [Company] and contributing to your mission of [Company Mission]. I would love to discuss this opportunity further and share more about how I can help drive [Specific Goal].",
    tags: ["enthusiastic", "mission", "contribution", "excitement"],
    createdAt: "2024-01-01T00:00:00Z",
    updatedAt: "2024-01-01T00:00:00Z"
  },
  {
    id: "signature-1",
    type: "signature",
    title: "Standard Professional Signature",
    content: "Sincerely,\n[Your Name]\n[Your Title]\n[Phone Number]\n[Email Address]",
    tags: ["professional", "standard", "contact", "formal"],
    isDefault: true,
    createdAt: "2024-01-01T00:00:00Z",
    updatedAt: "2024-01-01T00:00:00Z"
  },
  {
    id: "signature-2",
    type: "signature",
    title: "Warm Professional Signature",
    content: "Best regards,\n[Your Name]\n[Your Title]\n[Company Name]\n[Phone Number] | [Email Address]",
    tags: ["warm", "professional", "contact", "friendly"],
    createdAt: "2024-01-01T00:00:00Z",
    updatedAt: "2024-01-01T00:00:00Z"
  }
];

export default function SavedSections() {
  const [templateBlurbs, setTemplateBlurbs] = useState<TemplateBlurb[]>(mockTemplateBlurbs);
  const [showAddReusableContentModal, setShowAddReusableContentModal] = useState(false);
  const [newReusableContent, setNewReusableContent] = useState({ title: '', content: '', tags: '', contentType: '' });
  const [userContentTypes, setUserContentTypes] = useState<Array<{
    type: string;
    label: string;
    description: string;
    icon: React.ComponentType<{ className?: string }>;
  }>>([]);
  
  // HIL Content Generation state
  const [isContentModalOpen, setIsContentModalOpen] = useState(false);
  const [selectedGap, setSelectedGap] = useState<any>(null);
  const [resolvedGaps, setResolvedGaps] = useState<Set<string>>(new Set());
  const [dismissedSuccessCards, setDismissedSuccessCards] = useState<Set<string>>(new Set());

  // Tag suggestion state
  const [isTagModalOpen, setIsTagModalOpen] = useState(false);
  const [tagContent, setTagContent] = useState('');
  const [suggestedTags, setSuggestedTags] = useState<any[]>([]);

  const handleSelectBlurbFromLibrary = (blurb: TemplateBlurb) => {
    console.log('Selected blurb from library:', blurb);
  };

  const handleEditBlurb = (blurb: TemplateBlurb) => {
    console.log('Edit blurb:', blurb);
  };

  const handleCreateBlurb = (type?: 'intro' | 'closer' | 'signature' | string) => {
    if (type) {
      setNewReusableContent(prev => ({ ...prev, contentType: type }));
      setShowAddReusableContentModal(true);
    }
  };

  const handleDeleteBlurb = (id: string) => {
    setTemplateBlurbs(prev => prev.filter(blurb => blurb.id !== id));
  };

  // HIL Content Generation handlers
  const handleGenerateContent = (blurb: TemplateBlurb) => {
    const mockGapData = {
      id: `blurb-gap-${blurb.id}`,
      type: 'content-enhancement' as const,
      severity: 'medium' as const,
      description: 'Content needs improvement based on cover letter best practices',
      suggestion: 'Add compelling hook, specific company research, and quantified impact to strengthen the opening',
      origin: 'ai' as const,
      existingContent: blurb.content
    };
    setSelectedGap(mockGapData);
    setIsContentModalOpen(true);
  };

  const handleApplyContent = (content: string) => {
    console.log('Applied generated content:', content);
    console.log('Selected gap:', selectedGap);
    
    // Update the blurb content in the templateBlurbs array
    if (selectedGap) {
      const blurbId = selectedGap.id.replace('blurb-gap-', '');
      console.log('Updating blurb with ID:', blurbId);
      
      setTemplateBlurbs(prev => {
        const updated = prev.map(blurb => 
          blurb.id === blurbId 
            ? { ...blurb, content: content }
            : blurb
        );
        console.log('Updated templateBlurbs:', updated);
        return updated;
      });
      
      // Mark this gap as resolved
      setResolvedGaps(prev => {
        const newResolved = new Set([...prev, selectedGap.id]);
        console.log('Updated resolvedGaps:', newResolved);
        return newResolved;
      });
      
      // Auto-dismiss success card after 3 seconds
      setTimeout(() => {
        setDismissedSuccessCards(prev => new Set([...prev, selectedGap.id]));
      }, 3000);
    }
    
    // Show temporary success state
    setTimeout(() => {
      setIsContentModalOpen(false);
      setSelectedGap(null);
    }, 1000);
  };

  const handleDismissSuccessCard = (gapId: string) => {
    setDismissedSuccessCards(prev => new Set([...prev, gapId]));
  };

  // Mock tag generation function
  const generateMockTags = async (content: string): Promise<string[]> => {
    // No delay for demo purposes
    const keywords = content.toLowerCase();
    const suggestedTags: string[] = [];
    
    // Industry tags
    if (keywords.includes('product') || keywords.includes('pm')) {
      suggestedTags.push('Product Management');
    }
    if (keywords.includes('saas') || keywords.includes('software')) {
      suggestedTags.push('SaaS');
    }
    if (keywords.includes('fintech') || keywords.includes('finance')) {
      suggestedTags.push('Fintech');
    }
    if (keywords.includes('healthcare') || keywords.includes('medical')) {
      suggestedTags.push('Healthcare');
    }
    if (keywords.includes('ecommerce') || keywords.includes('retail')) {
      suggestedTags.push('E-commerce');
    }
    
    // Competency tags
    if (keywords.includes('strategy') || keywords.includes('strategic')) {
      suggestedTags.push('Strategy');
    }
    if (keywords.includes('growth') || keywords.includes('scale')) {
      suggestedTags.push('Growth');
    }
    if (keywords.includes('ux') || keywords.includes('user experience')) {
      suggestedTags.push('UX');
    }
    if (keywords.includes('data') || keywords.includes('analytics')) {
      suggestedTags.push('Data Analytics');
    }
    if (keywords.includes('leadership') || keywords.includes('team')) {
      suggestedTags.push('Leadership');
    }
    if (keywords.includes('launch') || keywords.includes('release')) {
      suggestedTags.push('Product Launch');
    }
    if (keywords.includes('revenue') || keywords.includes('monetization')) {
      suggestedTags.push('Monetization');
    }
    
    // Business model tags
    if (keywords.includes('b2b') || keywords.includes('enterprise')) {
      suggestedTags.push('B2B');
    }
    if (keywords.includes('b2c') || keywords.includes('consumer')) {
      suggestedTags.push('B2C');
    }
    if (keywords.includes('marketplace') || keywords.includes('platform')) {
      suggestedTags.push('Platform');
    }
    
    // Remove duplicates and limit to 5 tags
    return [...new Set(suggestedTags)].slice(0, 5);
  };

  // Tag suggestion handler for Saved Sections
  const handleTagSuggestions = async (blurb: TemplateBlurb) => {
    console.log('handleTagSuggestions called with blurb:', blurb);
    // Generate mock tag suggestions based on blurb content
    const mockTags = await generateMockTags(blurb.content);
    console.log('Generated mock tags for blurb:', mockTags);
    
    const tagSuggestions = mockTags.map((tag, index) => ({
      id: `blurb-tag-${index}`,
      value: tag,
      confidence: Math.random() > 0.5 ? 'high' : Math.random() > 0.3 ? 'medium' : 'low'
    }));
    console.log('Blurb tag suggestions:', tagSuggestions);
    setSuggestedTags(tagSuggestions);
    setTagContent(blurb.content);
    console.log('Setting isTagModalOpen to true for blurb tags');
    setIsTagModalOpen(true);
    console.log('Blurb tag modal should be opening now');
  };

  // Handle applying selected tags
  const handleApplyTags = (selectedTags: string[]) => {
    console.log('Applied tags to blurb:', selectedTags);
    // TODO: Update blurb tags in the data
    setIsTagModalOpen(false);
    setSuggestedTags([]);
    setTagContent('');
  };

  return (
    <div className="min-h-screen bg-background">
      <div className="container mx-auto px-4 py-6">
        <h1 className="text-3xl font-bold text-foreground mb-2">Saved Sections</h1>
        <p className="text-muted-foreground mb-6">
          View and manage all your saved cover letter sections
        </p>
      </div>
      
      <div className="bg-background">
        <div className="container mx-auto px-4">
          <div className="max-w-4xl mx-auto">
            <div className="template-content-spacing mt-2">
              <TemplateBlurbHierarchical
                blurbs={templateBlurbs.map(blurb => ({
                  ...blurb,
                  status: 'approved' as const,
                  confidence: 'high' as const,
                  timesUsed: 5,
                  lastUsed: '2024-01-15',
                  linkedExternalLinks: [],
                  externalLinks: []
                }))}
                selectedBlurbId={undefined}
                onSelectBlurb={handleSelectBlurbFromLibrary}
                onCreateBlurb={handleCreateBlurb}
                onEditBlurb={handleEditBlurb}
                onDeleteBlurb={handleDeleteBlurb}
                onGenerateContent={handleGenerateContent}
                onTagSuggestions={handleTagSuggestions}
                resolvedGaps={resolvedGaps}
                dismissedSuccessCards={dismissedSuccessCards}
                onDismissSuccessCard={handleDismissSuccessCard}
                contentTypes={[
                  {
                    type: 'intro',
                    label: 'Introduction',
                    description: 'Opening paragraphs that grab attention and introduce you',
                    icon: FileText,
                    isDefault: true
                  },
                  {
                    type: 'closer',
                    label: 'Closing',
                    description: 'Concluding paragraphs that reinforce your interest',
                    icon: CheckCircle,
                    isDefault: true
                  },
                  {
                    type: 'signature',
                    label: 'Signature',
                    description: 'Professional sign-offs and contact information',
                    icon: Edit,
                    isDefault: true
                  },
                  ...userContentTypes
                ]}
              />
            </div>
          </div>
        </div>
      </div>
      
      {/* HIL Content Generation Modal */}
      {isContentModalOpen && selectedGap && (
        <ContentGenerationModal
          gap={selectedGap}
          isOpen={isContentModalOpen}
          onClose={() => {
            setIsContentModalOpen(false);
            setSelectedGap(null);
          }}
          onApplyContent={handleApplyContent}
        />
      )}

<<<<<<< HEAD
      {/* Add Reusable Content Modal */}
      {showAddReusableContentModal && (
        <div className="fixed inset-0 bg-black/50 flex items-center justify-center z-50">
          <div className="w-full max-w-2xl max-h-[90vh] bg-background rounded-lg shadow-2xl overflow-hidden">
            <div className="flex items-center justify-between p-6 border-b">
              <div>
                <h2 className="text-2xl font-bold">Add New Saved Section</h2>
                <p className="text-muted-foreground">
                  Create a new reusable section for your cover letters
                </p>
              </div>
              <Button
                variant="ghost"
                size="sm"
                onClick={() => {
                  setShowAddReusableContentModal(false);
                  setNewReusableContent({ title: '', content: '', tags: '', contentType: '' });
                }}
                className="h-8 w-8 p-0"
              >
                <X className="h-4 w-4" />
              </Button>
            </div>
            
            <div className="p-6">
              <div className="space-y-4">
                <div>
                  <Label htmlFor="content-type">Section Type</Label>
                  <Input
                    id="content-type"
                    value={newReusableContent.contentType}
                    onChange={(e) => setNewReusableContent(prev => ({ ...prev, contentType: e.target.value }))}
                    placeholder="e.g., intro, closer, signature"
                    className="mt-2"
                  />
                </div>
                
                <div>
                  <Label htmlFor="title">Title</Label>
                  <Input
                    id="title"
                    value={newReusableContent.title}
                    onChange={(e) => setNewReusableContent(prev => ({ ...prev, title: e.target.value }))}
                    placeholder="e.g., Professional Opening"
                    className="mt-2"
                  />
                </div>
                
                <div>
                  <Label htmlFor="content">Content</Label>
                  <Textarea
                    id="content"
                    value={newReusableContent.content}
                    onChange={(e) => setNewReusableContent(prev => ({ ...prev, content: e.target.value }))}
                    placeholder="Enter your section content here..."
                    rows={6}
                    className="mt-2"
                  />
                </div>
                
                <div>
                  <Label htmlFor="tags">Tags</Label>
                  <Input
                    id="tags"
                    value={newReusableContent.tags}
                    onChange={(e) => setNewReusableContent(prev => ({ ...prev, tags: e.target.value }))}
                    placeholder="e.g., professional, technical, leadership"
                    className="mt-2"
                  />
                  <p className="text-xs text-muted-foreground mt-1">
                    Separate tags with commas
                  </p>
                </div>
              </div>
              
              <div className="flex justify-end gap-3 mt-6">
                <Button
                  variant="secondary"
                  onClick={() => {
                    setShowAddReusableContentModal(false);
                    setNewReusableContent({ title: '', content: '', tags: '', contentType: '' });
                  }}
                >
                  Cancel
                </Button>
                <Button
                  onClick={() => {
                    // Create new blurb
                    const newBlurb: TemplateBlurb = {
                      id: `blurb-${Date.now()}`,
                      type: newReusableContent.contentType as 'intro' | 'closer' | 'signature',
                      title: newReusableContent.title,
                      content: newReusableContent.content,
                      tags: newReusableContent.tags.split(',').map(tag => tag.trim()).filter(Boolean),
                      status: 'draft',
                      confidence: 'medium',
                      timesUsed: 0,
                      createdAt: new Date().toISOString(),
                      updatedAt: new Date().toISOString()
                    };
                    
                    setTemplateBlurbs(prev => [...prev, newBlurb]);
                    setShowAddReusableContentModal(false);
                    setNewReusableContent({ title: '', content: '', tags: '', contentType: '' });
                  }}
                  disabled={!newReusableContent.title || !newReusableContent.content || !newReusableContent.contentType}
                >
                  Create Section
                </Button>
              </div>
            </div>
          </div>
        </div>
=======
      {/* Tag Suggestion Modal */}
      {isTagModalOpen && (
        <ContentGenerationModal
          mode="tag-suggestion"
          content={tagContent}
          suggestedTags={suggestedTags}
          isOpen={isTagModalOpen}
          onClose={() => {
            setIsTagModalOpen(false);
            setSuggestedTags([]);
            setTagContent('');
          }}
          onApplyTags={handleApplyTags}
        />
>>>>>>> f0957308
      )}
    </div>
  );
}<|MERGE_RESOLUTION|>--- conflicted
+++ resolved
@@ -48,39 +48,14 @@
     id: "closer-1",
     type: "closer",
     title: "Professional Closing",
-    content: "I would welcome the opportunity to discuss how my experience in [Relevant Experience] can contribute to [Company]'s continued success. Thank you for your consideration, and I look forward to hearing from you soon.",
-    tags: ["professional", "gratitude", "call-to-action", "follow-up"],
+    content: "I am excited about the opportunity to discuss how my experience and skills can contribute to [Company]'s continued success. I look forward to hearing from you soon.",
+    tags: ["professional", "closing", "excitement", "follow-up"],
     isDefault: true,
     createdAt: "2024-01-01T00:00:00Z",
-    updatedAt: "2024-01-01T00:00:00Z"
-  },
-  {
-    id: "closer-2",
-    type: "closer",
-    title: "Enthusiastic Closing",
-    content: "I am excited about the possibility of joining [Company] and contributing to your mission of [Company Mission]. I would love to discuss this opportunity further and share more about how I can help drive [Specific Goal].",
-    tags: ["enthusiastic", "mission", "contribution", "excitement"],
-    createdAt: "2024-01-01T00:00:00Z",
-    updatedAt: "2024-01-01T00:00:00Z"
-  },
-  {
-    id: "signature-1",
-    type: "signature",
-    title: "Standard Professional Signature",
-    content: "Sincerely,\n[Your Name]\n[Your Title]\n[Phone Number]\n[Email Address]",
-    tags: ["professional", "standard", "contact", "formal"],
-    isDefault: true,
-    createdAt: "2024-01-01T00:00:00Z",
-    updatedAt: "2024-01-01T00:00:00Z"
-  },
-  {
-    id: "signature-2",
-    type: "signature",
-    title: "Warm Professional Signature",
-    content: "Best regards,\n[Your Name]\n[Your Title]\n[Company Name]\n[Phone Number] | [Email Address]",
-    tags: ["warm", "professional", "contact", "friendly"],
-    createdAt: "2024-01-01T00:00:00Z",
-    updatedAt: "2024-01-01T00:00:00Z"
+    updatedAt: "2024-01-01T00:00:00Z",
+    // Mock gap detection data - no gaps
+    hasGaps: false,
+    gapCount: 0
   }
 ];
 
@@ -125,17 +100,18 @@
     setTemplateBlurbs(prev => prev.filter(blurb => blurb.id !== id));
   };
 
-  // HIL Content Generation handlers
   const handleGenerateContent = (blurb: TemplateBlurb) => {
     const mockGapData = {
       id: `blurb-gap-${blurb.id}`,
       type: 'content-enhancement' as const,
       severity: 'medium' as const,
-      description: 'Content needs improvement based on cover letter best practices',
-      suggestion: 'Add compelling hook, specific company research, and quantified impact to strengthen the opening',
-      origin: 'ai' as const,
+      description: 'Content could be more compelling and specific',
+      suggestion: 'Add quantifiable results and specific achievements to make this section more impactful',
+      paragraphId: blurb.type,
+      origin: 'saved-section' as const,
       existingContent: blurb.content
     };
+    
     setSelectedGap(mockGapData);
     setIsContentModalOpen(true);
   };
@@ -144,35 +120,19 @@
     console.log('Applied generated content:', content);
     console.log('Selected gap:', selectedGap);
     
-    // Update the blurb content in the templateBlurbs array
-    if (selectedGap) {
-      const blurbId = selectedGap.id.replace('blurb-gap-', '');
-      console.log('Updating blurb with ID:', blurbId);
-      
-      setTemplateBlurbs(prev => {
-        const updated = prev.map(blurb => 
-          blurb.id === blurbId 
-            ? { ...blurb, content: content }
-            : blurb
-        );
-        console.log('Updated templateBlurbs:', updated);
-        return updated;
-      });
-      
-      // Mark this gap as resolved
-      setResolvedGaps(prev => {
-        const newResolved = new Set([...prev, selectedGap.id]);
-        console.log('Updated resolvedGaps:', newResolved);
-        return newResolved;
-      });
-      
-      // Auto-dismiss success card after 3 seconds
-      setTimeout(() => {
-        setDismissedSuccessCards(prev => new Set([...prev, selectedGap.id]));
-      }, 3000);
-    }
-    
-    // Show temporary success state
+    if (selectedGap && selectedGap.origin === 'saved-section') {
+      // Update the blurb content
+      setTemplateBlurbs(prev => prev.map(blurb => 
+        blurb.id === selectedGap.id.replace('blurb-gap-', '') 
+          ? { ...blurb, content: content, updatedAt: new Date().toISOString() }
+          : blurb
+      ));
+    }
+    
+    // Add to resolved gaps
+    setResolvedGaps(prev => new Set([...prev, selectedGap.id]));
+    
+    // Close modal after a delay
     setTimeout(() => {
       setIsContentModalOpen(false);
       setSelectedGap(null);
@@ -278,59 +238,51 @@
       <div className="container mx-auto px-4 py-6">
         <h1 className="text-3xl font-bold text-foreground mb-2">Saved Sections</h1>
         <p className="text-muted-foreground mb-6">
-          View and manage all your saved cover letter sections
+          Manage your reusable cover letter sections and templates
         </p>
-      </div>
-      
-      <div className="bg-background">
-        <div className="container mx-auto px-4">
-          <div className="max-w-4xl mx-auto">
-            <div className="template-content-spacing mt-2">
-              <TemplateBlurbHierarchical
-                blurbs={templateBlurbs.map(blurb => ({
-                  ...blurb,
-                  status: 'approved' as const,
-                  confidence: 'high' as const,
-                  timesUsed: 5,
-                  lastUsed: '2024-01-15',
-                  linkedExternalLinks: [],
-                  externalLinks: []
-                }))}
-                selectedBlurbId={undefined}
-                onSelectBlurb={handleSelectBlurbFromLibrary}
-                onCreateBlurb={handleCreateBlurb}
-                onEditBlurb={handleEditBlurb}
-                onDeleteBlurb={handleDeleteBlurb}
-                onGenerateContent={handleGenerateContent}
-                onTagSuggestions={handleTagSuggestions}
-                resolvedGaps={resolvedGaps}
-                dismissedSuccessCards={dismissedSuccessCards}
-                onDismissSuccessCard={handleDismissSuccessCard}
-                contentTypes={[
-                  {
-                    type: 'intro',
-                    label: 'Introduction',
-                    description: 'Opening paragraphs that grab attention and introduce you',
-                    icon: FileText,
-                    isDefault: true
-                  },
-                  {
-                    type: 'closer',
-                    label: 'Closing',
-                    description: 'Concluding paragraphs that reinforce your interest',
-                    icon: CheckCircle,
-                    isDefault: true
-                  },
-                  {
-                    type: 'signature',
-                    label: 'Signature',
-                    description: 'Professional sign-offs and contact information',
-                    icon: Edit,
-                    isDefault: true
-                  },
-                  ...userContentTypes
-                ]}
-              />
+        
+        <div className="bg-background">
+          <div className="container mx-auto px-4">
+            <div className="max-w-4xl mx-auto">
+              <div className="template-content-spacing mt-2">
+                <TemplateBlurbHierarchical
+                  blurbs={templateBlurbs.map(blurb => ({
+                    ...blurb,
+                    status: 'approved' as const,
+                    confidence: 'high' as const,
+                    timesUsed: 5,
+                    lastUsed: '2024-01-15',
+                    linkedExternalLinks: [],
+                    externalLinks: []
+                  }))}
+                  selectedBlurbId={undefined}
+                  onSelectBlurb={handleSelectBlurbFromLibrary}
+                  onCreateBlurb={handleCreateBlurb}
+                  onEditBlurb={handleEditBlurb}
+                  onDeleteBlurb={handleDeleteBlurb}
+                  onGenerateContent={handleGenerateContent}
+                  onTagSuggestions={handleTagSuggestions}
+                  resolvedGaps={resolvedGaps}
+                  dismissedSuccessCards={dismissedSuccessCards}
+                  onDismissSuccessCard={handleDismissSuccessCard}
+                  contentTypes={[
+                    {
+                      type: 'intro',
+                      label: 'Introduction',
+                      description: 'Opening paragraphs that grab attention and introduce you',
+                      icon: FileText,
+                      blurbs: templateBlurbs.filter(b => b.type === 'intro')
+                    },
+                    {
+                      type: 'closer',
+                      label: 'Closing',
+                      description: 'Professional closing paragraphs that wrap up your letter',
+                      icon: CheckCircle,
+                      blurbs: templateBlurbs.filter(b => b.type === 'closer')
+                    }
+                  ]}
+                />
+              </div>
             </div>
           </div>
         </div>
@@ -349,7 +301,6 @@
         />
       )}
 
-<<<<<<< HEAD
       {/* Add Reusable Content Modal */}
       {showAddReusableContentModal && (
         <div className="fixed inset-0 bg-black/50 flex items-center justify-center z-50">
@@ -463,7 +414,8 @@
             </div>
           </div>
         </div>
-=======
+      )}
+
       {/* Tag Suggestion Modal */}
       {isTagModalOpen && (
         <ContentGenerationModal
@@ -478,7 +430,6 @@
           }}
           onApplyTags={handleApplyTags}
         />
->>>>>>> f0957308
       )}
     </div>
   );
