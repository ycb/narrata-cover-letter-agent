import { useEffect, useState } from 'react';
import { useNavigate } from 'react-router-dom';
import { useAuth } from '@/contexts/AuthContext';
import { supabase } from '@/lib/supabase';
import { LoadingSpinner } from '@/components/ui/loading-spinner';
<<<<<<< HEAD
import { Alert, AlertDescription } from '@/components/ui/alert';
import { AlertCircle, CheckCircle } from 'lucide-react';
import { NameCaptureModal } from '@/components/auth/NameCaptureModal';
=======
>>>>>>> 1768d823

export default function AuthCallback() {
  const { user, loading, error, profile } = useAuth();
  const navigate = useNavigate();
  const [status, setStatus] = useState<'loading' | 'success' | 'error' | 'name-capture'>('loading');
  const [callbackError, setCallbackError] = useState<string | null>(null);
  const [showNameCapture, setShowNameCapture] = useState(false);

  // Helper function to check if user has complete name
  const checkUserHasCompleteName = async (user: any): Promise<boolean> => {
    try {
      // Check auth metadata first
      const authName = user.user_metadata?.full_name || user.user_metadata?.name;
      if (authName && authName.trim().length > 0) {
        return true;
      }
      
      // Check profile table
      const { data: profileData, error } = await supabase
        .from('profiles')
        .select('full_name')
        .eq('id', user.id)
        .single();
      
      if (error) {
        console.log('Error checking profile:', error);
        return false;
      }
      
      return profileData?.full_name && profileData.full_name.trim().length > 0;
    } catch (err) {
      console.error('Error checking user name:', err);
      return false;
    }
  };

  useEffect(() => {
    const handleAuthCallback = async () => {
      try {
        console.log('Handling OAuth callback...');
        console.log('Current URL:', window.location.href);
        
        // Check if we have OAuth parameters in the URL
        const urlParams = new URLSearchParams(window.location.search);
        const hashParams = new URLSearchParams(window.location.hash.substring(1));
        
        console.log('URL search params:', Object.fromEntries(urlParams));
        console.log('URL hash params:', Object.fromEntries(hashParams));
        
        // Listen for auth state changes first
        const { data: { subscription } } = supabase.auth.onAuthStateChange(
          async (event, session) => {
            console.log('Auth state change:', event, session?.user?.email);
            
            if (event === 'SIGNED_IN' && session) {
              console.log('User signed in successfully:', session.user.email);
              
              // Check if user has a complete name
              const hasCompleteName = await checkUserHasCompleteName(session.user);
              
              if (!hasCompleteName) {
                console.log('User missing complete name, showing name capture modal');
                setStatus('name-capture');
                setShowNameCapture(true);
              } else {
                setStatus('success');
                setTimeout(() => navigate('/dashboard'), 2000);
              }
            } else if (event === 'SIGNED_OUT') {
              console.log('User signed out');
              setCallbackError('Authentication failed');
              setStatus('error');
              setTimeout(() => navigate('/signin'), 3000);
            }
          }
        );

        // Try to get the session
        const { data, error: sessionError } = await supabase.auth.getSession();
        
        if (sessionError) {
          console.error('Session error:', sessionError);
          setCallbackError(sessionError.message);
          setStatus('error');
          setTimeout(() => navigate('/signin'), 2000);
          return;
        }

        if (data.session) {
          console.log('OAuth session found:', data.session.user.email);
          
          // Check if user has a complete name
          const hasCompleteName = await checkUserHasCompleteName(data.session.user);
          
          if (!hasCompleteName) {
            console.log('User missing complete name, showing name capture modal');
            setStatus('name-capture');
            setShowNameCapture(true);
          } else {
            setStatus('success');
            setTimeout(() => navigate('/dashboard'), 2000);
          }
          return;
        }

        // If no session and no OAuth params, this might be a direct visit
        if (!urlParams.has('code') && !hashParams.has('access_token')) {
          console.log('No OAuth parameters found, redirecting to sign in');
          setCallbackError('No authentication data found');
          setStatus('error');
          setTimeout(() => navigate('/signin'), 2000);
          return;
        }

        console.log('OAuth parameters found, waiting for auth state change...');

        // Clean up subscription after 15 seconds
        setTimeout(() => {
          subscription.unsubscribe();
          if (status === 'loading') {
            console.log('Auth timeout - no session received');
            setCallbackError('Authentication timeout - please try again');
            setStatus('error');
            setTimeout(() => navigate('/signin'), 2000);
          }
        }, 15000);

      } catch (err) {
        console.error('Auth callback error:', err);
        setCallbackError(err instanceof Error ? err.message : 'Unknown error');
        setStatus('error');
        setTimeout(() => navigate('/signin'), 2000);
      }
    };

    // Only run once when component mounts
    handleAuthCallback();
  }, []); // Empty dependency array to run only once

  const handleNameCaptureComplete = () => {
    setShowNameCapture(false);
    setStatus('success');
    setTimeout(() => navigate('/dashboard'), 1000);
  };

  if (loading || status === 'loading') {
    return (
      <div className="min-h-screen flex items-center justify-center">
        <div className="text-center">
          <LoadingSpinner size="lg" className="mx-auto mb-4" />
          <p className="text-muted-foreground">Completing authentication...</p>
        </div>
      </div>
    );
  }

  if (status === 'name-capture') {
    return (
      <NameCaptureModal
        isOpen={showNameCapture}
        onComplete={handleNameCaptureComplete}
        userEmail={user?.email}
        suggestedName={user?.user_metadata?.full_name || user?.user_metadata?.name}
      />
    );
  }

  if (status === 'error') {
    return (
      <div className="min-h-screen flex items-center justify-center">
        <div className="text-center">
          <LoadingSpinner size="lg" className="mx-auto mb-4" />
          <p className="text-muted-foreground">Redirecting to sign in...</p>
        </div>
      </div>
    );
  }

  return (
    <div className="min-h-screen flex items-center justify-center">
      <div className="text-center">
        <LoadingSpinner size="lg" className="mx-auto mb-4" />
        <p className="text-muted-foreground">Authentication successful! Redirecting to dashboard...</p>
      </div>
    </div>
  );
}<|MERGE_RESOLUTION|>--- conflicted
+++ resolved
@@ -3,12 +3,9 @@
 import { useAuth } from '@/contexts/AuthContext';
 import { supabase } from '@/lib/supabase';
 import { LoadingSpinner } from '@/components/ui/loading-spinner';
-<<<<<<< HEAD
 import { Alert, AlertDescription } from '@/components/ui/alert';
 import { AlertCircle, CheckCircle } from 'lucide-react';
 import { NameCaptureModal } from '@/components/auth/NameCaptureModal';
-=======
->>>>>>> 1768d823
 
 export default function AuthCallback() {
   const { user, loading, error, profile } = useAuth();
